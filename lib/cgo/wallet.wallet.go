package main

import (
	"reflect"
	"unsafe"

	cipher "github.com/skycoin/skycoin/src/cipher"
	coin "github.com/skycoin/skycoin/src/coin"
	wallet "github.com/skycoin/skycoin/src/wallet"
)

/*

  #include <string.h>
  #include <stdlib.h>

  #include "skytypes.h"
*/
import "C"

//export SKY_wallet_NewError
func SKY_wallet_NewError(_err error) (____error_code uint32) {
	err := _err
	____return_err := wallet.NewError(err)
	____error_code = libErrorCode(____return_err)
	if ____return_err == nil {
	}
	return
}

//export SKY_wallet_NewWallet
func SKY_wallet_NewWallet(_wltName string, _opts C.Options__Handle, _arg2 *C.Wallet__Handle) (____error_code uint32) {

	wltName := _wltName
	__opts, okopts := lookupOptionsHandle(_opts)
	if !okopts {
		____error_code = SKY_BAD_HANDLE
		return
	}
	opts := *__opts
	__arg2, ____return_err := wallet.NewWallet(_wltName, opts)
	____error_code = libErrorCode(____return_err)
	if ____return_err == nil {
		*_arg2 = registerWalletHandle(__arg2)
	}
	return
}

//export SKY_wallet_Wallet_Lock
func SKY_wallet_Wallet_Lock(_w C.Wallet__Handle, _password []byte, _cryptoType string) (____error_code uint32) {
	w, okw := lookupWalletHandle(_w)
	if !okw {
		____error_code = SKY_BAD_HANDLE
		return
	}
	password := *(*[]byte)(unsafe.Pointer(&_password))
	cryptoType := wallet.CryptoType(_cryptoType)
	____return_err := w.Lock(password, cryptoType)
	____error_code = libErrorCode(____return_err)
	if ____return_err == nil {
	}
	return
}

//export SKY_wallet_Wallet_Unlock
func SKY_wallet_Wallet_Unlock(_w C.Wallet__Handle, _password []byte, _arg1 *C.Wallet__Handle) (____error_code uint32) {
	w, okw := lookupWalletHandle(_w)
	if !okw {
		____error_code = SKY_BAD_HANDLE
		return
	}
	password := *(*[]byte)(unsafe.Pointer(&_password))
	__arg1, ____return_err := w.Unlock(password)
	____error_code = libErrorCode(____return_err)
	if ____return_err == nil {
		*_arg1 = registerWalletHandle(__arg1)
	}
	return
}

//export SKY_wallet_Load
func SKY_wallet_Load(_wltFile string, _arg1 *C.Wallet__Handle) (____error_code uint32) {
	wltFile := _wltFile
	__arg1, ____return_err := wallet.Load(wltFile)
	____error_code = libErrorCode(____return_err)
	if ____return_err == nil {
		*_arg1 = registerWalletHandle(__arg1)
	}
	return
}

//export SKY_wallet_Wallet_Save
func SKY_wallet_Wallet_Save(_w C.Wallet__Handle, _dir string) (____error_code uint32) {
	w, okw := lookupWalletHandle(_w)
	if !okw {
		____error_code = SKY_BAD_HANDLE
		return
	}
	dir := _dir
	____return_err := w.Save(dir)
	____error_code = libErrorCode(____return_err)
	if ____return_err == nil {
	}
	return
}

//export SKY_wallet_Wallet_Validate
func SKY_wallet_Wallet_Validate(_w C.Wallet__Handle) (____error_code uint32) {
	w, okw := lookupWalletHandle(_w)
	if !okw {
		____error_code = SKY_BAD_HANDLE
		return
	}
	____return_err := w.Validate()
	____error_code = libErrorCode(____return_err)
	if ____return_err == nil {
	}
	return
}

//export SKY_wallet_Wallet_Type
func SKY_wallet_Wallet_Type(_w C.Wallet__Handle, _arg0 *C.GoString_) (____error_code uint32) {
<<<<<<< HEAD

=======
>>>>>>> 9bb943e9
	w, okw := lookupWalletHandle(_w)
	if !okw {
		____error_code = SKY_BAD_HANDLE
		return
	}
	__arg0 := w.Type()
	copyString(__arg0, _arg0)
	return
}

//export SKY_wallet_Wallet_Version
func SKY_wallet_Wallet_Version(_w C.Wallet__Handle, _arg0 *C.GoString_) (____error_code uint32) {
<<<<<<< HEAD

=======
>>>>>>> 9bb943e9
	w, okw := lookupWalletHandle(_w)
	if !okw {
		____error_code = SKY_BAD_HANDLE
		return
	}
	__arg0 := w.Version()
	copyString(__arg0, _arg0)
	return
}

//export SKY_wallet_Wallet_Filename
func SKY_wallet_Wallet_Filename(_w C.Wallet__Handle, _arg0 *C.GoString_) (____error_code uint32) {
<<<<<<< HEAD

=======
>>>>>>> 9bb943e9
	w, okw := lookupWalletHandle(_w)
	if !okw {
		____error_code = SKY_BAD_HANDLE
		return
	}
	__arg0 := w.Filename()
	copyString(__arg0, _arg0)
	return
}

//export SKY_wallet_Wallet_Label
func SKY_wallet_Wallet_Label(_w C.Wallet__Handle, _arg0 *C.GoString_) (____error_code uint32) {
<<<<<<< HEAD

=======
>>>>>>> 9bb943e9
	w, okw := lookupWalletHandle(_w)
	if !okw {
		____error_code = SKY_BAD_HANDLE
		return
	}
	__arg0 := w.Label()
	copyString(__arg0, _arg0)
	return
}

//export SKY_wallet_Wallet_IsEncrypted
func SKY_wallet_Wallet_IsEncrypted(_w C.Wallet__Handle, _arg0 *bool) (____error_code uint32) {
<<<<<<< HEAD

=======
>>>>>>> 9bb943e9
	w, okw := lookupWalletHandle(_w)
	if !okw {
		____error_code = SKY_BAD_HANDLE
		return
	}
	__arg0 := w.IsEncrypted()
	*_arg0 = __arg0
	return
}

//export SKY_wallet_Wallet_GenerateAddresses
func SKY_wallet_Wallet_GenerateAddresses(_w C.Wallet__Handle, _num uint64, _arg1 *C.GoSlice_) (____error_code uint32) {
	w, okw := lookupWalletHandle(_w)
	if !okw {
		____error_code = SKY_BAD_HANDLE
		return
	}
	num := _num
	__arg1, ____return_err := w.GenerateAddresses(num)
	____error_code = libErrorCode(____return_err)
	if ____return_err == nil {
		copyToGoSlice(reflect.ValueOf(__arg1), _arg1)
	}
	return
}

//export SKY_wallet_Wallet_GetAddresses
func SKY_wallet_Wallet_GetAddresses(_w C.Wallet__Handle, _arg0 *C.GoSlice_) (____error_code uint32) {
	w, okw := lookupWalletHandle(_w)
	if !okw {
		____error_code = SKY_BAD_HANDLE
		return
	}
	__arg0 := w.GetAddresses()
	copyToGoSlice(reflect.ValueOf(__arg0), _arg0)
	return
}

//export SKY_wallet_Wallet_GetEntry
func SKY_wallet_Wallet_GetEntry(_w C.Wallet__Handle, _a *C.cipher__Address, _arg1 *C.wallet__Entry, _arg2 *bool) (____error_code uint32) {
	w, okw := lookupWalletHandle(_w)
	if !okw {
		____error_code = SKY_BAD_HANDLE
		return
	}
	a := *(*cipher.Address)(unsafe.Pointer(_a))
	__arg1, __arg2 := w.GetEntry(a)
	*_arg1 = *(*C.wallet__Entry)(unsafe.Pointer(&__arg1))
	*_arg2 = __arg2
	return
}

//export SKY_wallet_Wallet_AddEntry
func SKY_wallet_Wallet_AddEntry(_w C.Wallet__Handle, _entry *C.wallet__Entry) (____error_code uint32) {
	w, okw := lookupWalletHandle(_w)
	if !okw {
		____error_code = SKY_BAD_HANDLE
		return
	}
	entry := *(*wallet.Entry)(unsafe.Pointer(_entry))
	____return_err := w.AddEntry(entry)
	____error_code = libErrorCode(____return_err)
	if ____return_err == nil {
	}
	return
}

//export SKY_wallet_DistributeSpendHours
func SKY_wallet_DistributeSpendHours(_inputHours, _nAddrs uint64, _haveChange bool, _arg2 *uint64, _arg3 *C.GoSlice_, _arg4 *uint64) (____error_code uint32) {
	inputHours := _inputHours
	nAddrs := _nAddrs
	haveChange := _haveChange
	__arg2, __arg3, __arg4 := wallet.DistributeSpendHours(inputHours, nAddrs, haveChange)
	*_arg2 = __arg2
	copyToGoSlice(reflect.ValueOf(__arg3), _arg3)
	*_arg4 = __arg4
	return
}

//export SKY_wallet_DistributeCoinHoursProportional
func SKY_wallet_DistributeCoinHoursProportional(_coins []uint64, _hours uint64, _arg2 *C.GoSlice_) (____error_code uint32) {
	coins := *(*[]uint64)(unsafe.Pointer(&_coins))
	hours := _hours
	__arg2, ____return_err := wallet.DistributeCoinHoursProportional(coins, hours)
	____error_code = libErrorCode(____return_err)
	if ____return_err == nil {
		copyToGoSlice(reflect.ValueOf(__arg2), _arg2)
	}
	return
}

//export SKY_wallet_NewUxBalances
func SKY_wallet_NewUxBalances(_headTime uint64, _uxa *C.coin__UxArray, _arg2 *C.GoSlice_) (____error_code uint32) {
	headTime := _headTime
	uxa := *(*coin.UxArray)(unsafe.Pointer(_uxa))
	__arg2, ____return_err := wallet.NewUxBalances(headTime, uxa)
	____error_code = libErrorCode(____return_err)
	if ____return_err == nil {
		copyToGoSlice(reflect.ValueOf(__arg2), _arg2)
	}
	return
}

//export SKY_wallet_NewUxBalance
func SKY_wallet_NewUxBalance(_headTime uint64, _ux *C.coin__UxOut, _arg2 *C.wallet__UxBalance) (____error_code uint32) {
	headTime := _headTime
	ux := *(*coin.UxOut)(unsafe.Pointer(_ux))
	__arg2, ____return_err := wallet.NewUxBalance(headTime, ux)
	____error_code = libErrorCode(____return_err)
	if ____return_err == nil {
		*_arg2 = *(*C.wallet__UxBalance)(unsafe.Pointer(&__arg2))
	}
	return
}

//export SKY_wallet_ChooseSpendsMinimizeUxOuts
func SKY_wallet_ChooseSpendsMinimizeUxOuts(_uxa []C.wallet__UxBalance, _coins, _hours uint64, _arg2 *C.GoSlice_) (____error_code uint32) {
	uxa := *(*[]wallet.UxBalance)(unsafe.Pointer(&_uxa))
	coins := _coins
	hours := _hours
	__arg2, ____return_err := wallet.ChooseSpendsMinimizeUxOuts(uxa, coins, hours)
	____error_code = libErrorCode(____return_err)
	if ____return_err == nil {
		copyToGoSlice(reflect.ValueOf(__arg2), _arg2)
	}
	return
}

//export SKY_wallet_ChooseSpendsMaximizeUxOuts
func SKY_wallet_ChooseSpendsMaximizeUxOuts(_uxa []C.wallet__UxBalance, _coins, _hours uint64, _arg2 *C.GoSlice_) (____error_code uint32) {
	uxa := *(*[]wallet.UxBalance)(unsafe.Pointer(&_uxa))
	coins := _coins
	hours := _hours
	__arg2, ____return_err := wallet.ChooseSpendsMaximizeUxOuts(uxa, coins, hours)
	____error_code = libErrorCode(____return_err)
	if ____return_err == nil {
		copyToGoSlice(reflect.ValueOf(__arg2), _arg2)
	}
	return
}<|MERGE_RESOLUTION|>--- conflicted
+++ resolved
@@ -30,8 +30,6 @@
 
 //export SKY_wallet_NewWallet
 func SKY_wallet_NewWallet(_wltName string, _opts C.Options__Handle, _arg2 *C.Wallet__Handle) (____error_code uint32) {
-
-	wltName := _wltName
 	__opts, okopts := lookupOptionsHandle(_opts)
 	if !okopts {
 		____error_code = SKY_BAD_HANDLE
@@ -120,10 +118,6 @@
 
 //export SKY_wallet_Wallet_Type
 func SKY_wallet_Wallet_Type(_w C.Wallet__Handle, _arg0 *C.GoString_) (____error_code uint32) {
-<<<<<<< HEAD
-
-=======
->>>>>>> 9bb943e9
 	w, okw := lookupWalletHandle(_w)
 	if !okw {
 		____error_code = SKY_BAD_HANDLE
@@ -136,10 +130,6 @@
 
 //export SKY_wallet_Wallet_Version
 func SKY_wallet_Wallet_Version(_w C.Wallet__Handle, _arg0 *C.GoString_) (____error_code uint32) {
-<<<<<<< HEAD
-
-=======
->>>>>>> 9bb943e9
 	w, okw := lookupWalletHandle(_w)
 	if !okw {
 		____error_code = SKY_BAD_HANDLE
@@ -152,10 +142,6 @@
 
 //export SKY_wallet_Wallet_Filename
 func SKY_wallet_Wallet_Filename(_w C.Wallet__Handle, _arg0 *C.GoString_) (____error_code uint32) {
-<<<<<<< HEAD
-
-=======
->>>>>>> 9bb943e9
 	w, okw := lookupWalletHandle(_w)
 	if !okw {
 		____error_code = SKY_BAD_HANDLE
@@ -168,10 +154,6 @@
 
 //export SKY_wallet_Wallet_Label
 func SKY_wallet_Wallet_Label(_w C.Wallet__Handle, _arg0 *C.GoString_) (____error_code uint32) {
-<<<<<<< HEAD
-
-=======
->>>>>>> 9bb943e9
 	w, okw := lookupWalletHandle(_w)
 	if !okw {
 		____error_code = SKY_BAD_HANDLE
@@ -184,10 +166,6 @@
 
 //export SKY_wallet_Wallet_IsEncrypted
 func SKY_wallet_Wallet_IsEncrypted(_w C.Wallet__Handle, _arg0 *bool) (____error_code uint32) {
-<<<<<<< HEAD
-
-=======
->>>>>>> 9bb943e9
 	w, okw := lookupWalletHandle(_w)
 	if !okw {
 		____error_code = SKY_BAD_HANDLE
