package main

import (
	"reflect"
	"unsafe"

	webrpc "github.com/skycoin/skycoin/src/api/webrpc"
)

/*

  #include <string.h>
  #include <stdlib.h>

  #include "skytypes.h"
*/
import "C"

//export SKY_webrpc_NewClient
func SKY_webrpc_NewClient(_addr string, _arg1 *C.WebRpcClient__Handle) (____error_code uint32) {
	__arg1, ____return_err := webrpc.NewClient(_addr)
	____error_code = libErrorCode(____return_err)
	if ____return_err == nil {
		*_arg1 = registerWebRpcClientHandle(__arg1)
	}
	return
}

//export SKY_webrpc_Client_CSRF
func SKY_webrpc_Client_CSRF(_c C.WebRpcClient__Handle, _arg0 *C.GoString_) (____error_code uint32) {
	c, okc := lookupWebRpcClientHandle(_c)
	if !okc {
		____error_code = SKY_BAD_HANDLE
		return
	}
	__arg0, ____return_err := c.CSRF()
	____error_code = libErrorCode(____return_err)
	if ____return_err == nil {
		copyString(__arg0, _arg0)
	}
	return
}

//export SKY_webrpc_Client_InjectTransaction
func SKY_webrpc_Client_InjectTransaction(_c C.WebRpcClient__Handle, _tx C.Transaction__Handle, _arg1 *C.GoString_) (____error_code uint32) {
<<<<<<< HEAD
	____error_code = SKY_OK
	defer func() {
		____error_code = catchApiPanic(____error_code, recover())
	}()
	checkAPIReady()
=======
>>>>>>> 4813fe7a
	c, okc := lookupWebRpcClientHandle(_c)
	if !okc {
		____error_code = SKY_BAD_HANDLE
		return
	}
	tx, ok := lookupTransactionHandle(_tx)
	if !ok {
		____error_code = SKY_BAD_HANDLE
		return
	}
	__arg1, ____return_err := c.InjectTransaction(tx)
	____error_code = libErrorCode(____return_err)
	if ____return_err == nil {
		copyString(__arg1, _arg1)
	}
	return
}

//export SKY_webrpc_Client_GetStatus
func SKY_webrpc_Client_GetStatus(_c C.WebRpcClient__Handle, _arg0 *C.StatusResult_Handle) (____error_code uint32) {
<<<<<<< HEAD
	____error_code = SKY_OK
	defer func() {
		____error_code = catchApiPanic(____error_code, recover())
	}()
	checkAPIReady()
=======
>>>>>>> 4813fe7a
	c, okc := lookupWebRpcClientHandle(_c)
	if !okc {
		____error_code = SKY_BAD_HANDLE
		return
	}
	__arg0, ____return_err := c.GetStatus()
	____error_code = libErrorCode(____return_err)
	if ____return_err == nil {
		*_arg0 = registerStatusResultHandle(__arg0)
	}
	return
}

//export SKY_webrpc_Client_GetTransactionByID
func SKY_webrpc_Client_GetTransactionByID(_c C.WebRpcClient__Handle, _txid string, _arg1 *C.TransactionResult_Handle) (____error_code uint32) {
<<<<<<< HEAD
	____error_code = SKY_OK
	defer func() {
		____error_code = catchApiPanic(____error_code, recover())
	}()
	checkAPIReady()
=======
>>>>>>> 4813fe7a
	c, okc := lookupWebRpcClientHandle(_c)
	if !okc {
		____error_code = SKY_BAD_HANDLE
		return
	}
	txid := _txid
	__arg1, ____return_err := c.GetTransactionByID(txid)
	____error_code = libErrorCode(____return_err)
	if ____return_err == nil {
		*_arg1 = registerTransactionResultHandle(__arg1)
	}
	return
}

//export SKY_webrpc_Client_GetAddressUxOuts
func SKY_webrpc_Client_GetAddressUxOuts(_c C.WebRpcClient__Handle, _addrs []string, _arg1 *C.GoSlice_) (____error_code uint32) {
<<<<<<< HEAD
	____error_code = SKY_OK
	defer func() {
		____error_code = catchApiPanic(____error_code, recover())
	}()
	checkAPIReady()
=======
>>>>>>> 4813fe7a
	c, okc := lookupWebRpcClientHandle(_c)
	if !okc {
		____error_code = SKY_BAD_HANDLE
		return
	}
	addrs := *(*[]string)(unsafe.Pointer(&_addrs))
	__arg1, ____return_err := c.GetAddressUxOuts(addrs)
	____error_code = libErrorCode(____return_err)
	if ____return_err == nil {
		copyToGoSlice(reflect.ValueOf(__arg1), _arg1)
	}
	return
}

//export SKY_webrpc_Client_GetBlocksInRange
func SKY_webrpc_Client_GetBlocksInRange(_c C.WebRpcClient__Handle, _start, _end uint64, _arg1 *C.GoSlice_) (____error_code uint32) {
<<<<<<< HEAD
	____error_code = SKY_OK
	defer func() {
		____error_code = catchApiPanic(____error_code, recover())
	}()
	checkAPIReady()
=======
>>>>>>> 4813fe7a
	c, okc := lookupWebRpcClientHandle(_c)
	if !okc {
		____error_code = SKY_BAD_HANDLE
		return
	}
	start := _start
	end := _end
	__arg1, ____return_err := c.GetBlocksInRange(start, end)
	____error_code = libErrorCode(____return_err)
	if ____return_err == nil {
		copyToGoSlice(reflect.ValueOf(__arg1.Blocks), _arg1)
	}
	return
}

//export SKY_webrpc_Client_GetBlocksBySeq
func SKY_webrpc_Client_GetBlocksBySeq(_c C.WebRpcClient__Handle, _ss []uint64, _arg1 *C.GoSlice_) (____error_code uint32) {
<<<<<<< HEAD
	____error_code = SKY_OK
	defer func() {
		____error_code = catchApiPanic(____error_code, recover())
	}()
	checkAPIReady()
=======
>>>>>>> 4813fe7a
	c, okc := lookupWebRpcClientHandle(_c)
	if !okc {
		____error_code = SKY_BAD_HANDLE
		return
	}
	ss := *(*[]uint64)(unsafe.Pointer(&_ss))
	__arg1, ____return_err := c.GetBlocksBySeq(ss)
	____error_code = libErrorCode(____return_err)
	if ____return_err == nil {
		copyToGoSlice(reflect.ValueOf(__arg1.Blocks), _arg1)
	}
	return
}

//export SKY_webrpc_Client_GetLastBlocks
func SKY_webrpc_Client_GetLastBlocks(_c C.WebRpcClient__Handle, _n uint64, _arg1 *C.GoSlice_) (____error_code uint32) {
<<<<<<< HEAD
	____error_code = SKY_OK
	defer func() {
		____error_code = catchApiPanic(____error_code, recover())
	}()
	checkAPIReady()
=======
>>>>>>> 4813fe7a
	c, okc := lookupWebRpcClientHandle(_c)
	if !okc {
		____error_code = SKY_BAD_HANDLE
		return
	}
	n := _n
	__arg1, ____return_err := c.GetLastBlocks(n)
	____error_code = libErrorCode(____return_err)
	if ____return_err == nil {
		copyToGoSlice(reflect.ValueOf(__arg1.Blocks), _arg1)
	}
	return
}<|MERGE_RESOLUTION|>--- conflicted
+++ resolved
@@ -43,14 +43,6 @@
 
 //export SKY_webrpc_Client_InjectTransaction
 func SKY_webrpc_Client_InjectTransaction(_c C.WebRpcClient__Handle, _tx C.Transaction__Handle, _arg1 *C.GoString_) (____error_code uint32) {
-<<<<<<< HEAD
-	____error_code = SKY_OK
-	defer func() {
-		____error_code = catchApiPanic(____error_code, recover())
-	}()
-	checkAPIReady()
-=======
->>>>>>> 4813fe7a
 	c, okc := lookupWebRpcClientHandle(_c)
 	if !okc {
 		____error_code = SKY_BAD_HANDLE
@@ -71,14 +63,6 @@
 
 //export SKY_webrpc_Client_GetStatus
 func SKY_webrpc_Client_GetStatus(_c C.WebRpcClient__Handle, _arg0 *C.StatusResult_Handle) (____error_code uint32) {
-<<<<<<< HEAD
-	____error_code = SKY_OK
-	defer func() {
-		____error_code = catchApiPanic(____error_code, recover())
-	}()
-	checkAPIReady()
-=======
->>>>>>> 4813fe7a
 	c, okc := lookupWebRpcClientHandle(_c)
 	if !okc {
 		____error_code = SKY_BAD_HANDLE
@@ -94,14 +78,6 @@
 
 //export SKY_webrpc_Client_GetTransactionByID
 func SKY_webrpc_Client_GetTransactionByID(_c C.WebRpcClient__Handle, _txid string, _arg1 *C.TransactionResult_Handle) (____error_code uint32) {
-<<<<<<< HEAD
-	____error_code = SKY_OK
-	defer func() {
-		____error_code = catchApiPanic(____error_code, recover())
-	}()
-	checkAPIReady()
-=======
->>>>>>> 4813fe7a
 	c, okc := lookupWebRpcClientHandle(_c)
 	if !okc {
 		____error_code = SKY_BAD_HANDLE
@@ -118,14 +94,6 @@
 
 //export SKY_webrpc_Client_GetAddressUxOuts
 func SKY_webrpc_Client_GetAddressUxOuts(_c C.WebRpcClient__Handle, _addrs []string, _arg1 *C.GoSlice_) (____error_code uint32) {
-<<<<<<< HEAD
-	____error_code = SKY_OK
-	defer func() {
-		____error_code = catchApiPanic(____error_code, recover())
-	}()
-	checkAPIReady()
-=======
->>>>>>> 4813fe7a
 	c, okc := lookupWebRpcClientHandle(_c)
 	if !okc {
 		____error_code = SKY_BAD_HANDLE
@@ -142,14 +110,6 @@
 
 //export SKY_webrpc_Client_GetBlocksInRange
 func SKY_webrpc_Client_GetBlocksInRange(_c C.WebRpcClient__Handle, _start, _end uint64, _arg1 *C.GoSlice_) (____error_code uint32) {
-<<<<<<< HEAD
-	____error_code = SKY_OK
-	defer func() {
-		____error_code = catchApiPanic(____error_code, recover())
-	}()
-	checkAPIReady()
-=======
->>>>>>> 4813fe7a
 	c, okc := lookupWebRpcClientHandle(_c)
 	if !okc {
 		____error_code = SKY_BAD_HANDLE
@@ -167,14 +127,6 @@
 
 //export SKY_webrpc_Client_GetBlocksBySeq
 func SKY_webrpc_Client_GetBlocksBySeq(_c C.WebRpcClient__Handle, _ss []uint64, _arg1 *C.GoSlice_) (____error_code uint32) {
-<<<<<<< HEAD
-	____error_code = SKY_OK
-	defer func() {
-		____error_code = catchApiPanic(____error_code, recover())
-	}()
-	checkAPIReady()
-=======
->>>>>>> 4813fe7a
 	c, okc := lookupWebRpcClientHandle(_c)
 	if !okc {
 		____error_code = SKY_BAD_HANDLE
@@ -191,14 +143,6 @@
 
 //export SKY_webrpc_Client_GetLastBlocks
 func SKY_webrpc_Client_GetLastBlocks(_c C.WebRpcClient__Handle, _n uint64, _arg1 *C.GoSlice_) (____error_code uint32) {
-<<<<<<< HEAD
-	____error_code = SKY_OK
-	defer func() {
-		____error_code = catchApiPanic(____error_code, recover())
-	}()
-	checkAPIReady()
-=======
->>>>>>> 4813fe7a
 	c, okc := lookupWebRpcClientHandle(_c)
 	if !okc {
 		____error_code = SKY_BAD_HANDLE
