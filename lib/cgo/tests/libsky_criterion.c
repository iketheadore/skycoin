--- conflicted
+++ resolved
@@ -27,41 +27,21 @@
     if(addr1->Key[i] != addr2->Key[i])
       return 0;
   }
-<<<<<<< HEAD
-  return SKY_ERROR;
-};
-=======
   return 1;
 }
->>>>>>> d3c9745e
 
 int cr_user_GoString_eq(GoString *string1, GoString *string2){
 if (strlen(string1->p) != strlen(string2->p) ) return 0;
 
-<<<<<<< HEAD
-  if(  strcmp(  string1->p, string2->p ) != 0 )
-  {
-    return 0;
-
-  } else {
-    return 1;
-  }
-};
-=======
   return (string1->n == string2->n) &&
     (strcmp( (char *) string1->p, (char *) string2->p) == 0);
 }
->>>>>>> d3c9745e
 
 char *cr_user_GoString_tostr(GoString *string)
 {
   char *out;
-<<<<<<< HEAD
-  cr_asprintf(&out, "(GoString) { .Data = %s, .Length = %d }",  string->p, string->n);
-=======
   cr_asprintf(&out, "(GoString) { .Data = %s, .Length = %llu }",
       string->p, (unsigned long long) string->n);
->>>>>>> d3c9745e
   return out;
 };
 
@@ -81,16 +61,7 @@
 };
 
 int cr_user_SecKey_eq(SecKey *seckey1, SecKey *seckey2){
-<<<<<<< HEAD
-if (strcmp((unsigned char *)seckey1,(unsigned char *)seckey2) != 0)
-{
-  return 0;
-}else {
-  return 1;
-=======
   return memcmp((void *)seckey1,(void *)seckey2, sizeof(SecKey)) == 0;
->>>>>>> d3c9745e
-}
 };
 
 char *cr_user_SecKey_tostr(SecKey *seckey1)
@@ -105,36 +76,20 @@
 
 
 int cr_user_Ripemd160_noteq(Ripemd160 *rp1, Ripemd160 *rp2){
-<<<<<<< HEAD
-
-  if( strcmp((char *)rp1,(char *)rp2) == 0 ) {
-    return SKY_ERROR;
-  }else
-  return SKY_OK;
-};
-
-int cr_user_Ripemd160_eq(Ripemd160 *rp1, Ripemd160 *rp2){
-
-    if( strcmp((char *)rp1,(char *)rp2) == 0 ) {
-
-    return 1;
-  }else
-  return 0;
-};
-=======
   return memcmp((void *)rp1,(void *)rp2, sizeof(Ripemd160)) != 0;
 }
 
 int cr_user_Ripemd160_eq(Ripemd160 *rp1, Ripemd160 *rp2){
   return memcmp((void *)rp1,(void *)rp2, sizeof(Ripemd160)) == 0;
 }
->>>>>>> d3c9745e
 
 char *cr_user_Ripemd160_tostr(Ripemd160 *rp1)
 {
   char *out;
-<<<<<<< HEAD
-  cr_asprintf(&out, "(Ripemd160) { %s }", (unsigned char *)&rp1);
+  char hexdump[101];
+
+  strnhex(rp1, hexdump, sizeof(Ripemd160));
+  cr_asprintf(&out, "(Ripemd160) { %s }", hexdump );
   return out;
 };
 
@@ -149,19 +104,6 @@
   return 0;}
 };
 
-char *cr_user_GoSlice_tostr(GoSlice *slice1)
-{
-  char *out;
-=======
-  char hexdump[101];
->>>>>>> d3c9745e
-
-  strnhex(rp1, hexdump, sizeof(Ripemd160));
-  cr_asprintf(&out, "(Ripemd160) { %s }", hexdump );
-  return out;
-};
-
-<<<<<<< HEAD
 int cr_user_GoSlice_noteq(GoSlice *slice1, GoSlice *slice2){
   if(slice1->len != slice1->len)
     return 1;
@@ -172,23 +114,6 @@
   return SKY_OK;
 };
 
-
-int cr_user_SHA256_noteq(SHA256 *sh1, SHA256 *sh2){
-
-  if( strcmp((char *)sh1,(char *)sh1) == 0 ) {
-    return 0;
-  }else
-  return 1;
-};
-
-int cr_user_SHA256_eq(SHA256 *sh1, SHA256 *sh2){
-
-    if( strcmp((char *)sh1,(char *)sh2) == 0 ) {
-    return 1;
-  }else
-  return 0;
-};
-=======
 int cr_user_SHA256_noteq(SHA256 *sh1, SHA256 *sh2){
   return memcmp((void *)sh1,(void *)sh1, sizeof(SHA256)) != 0;
 }
@@ -196,52 +121,13 @@
 int cr_user_SHA256_eq(SHA256 *sh1, SHA256 *sh2){
   return memcmp((void *)sh1,(void *)sh1, sizeof(SHA256)) == 0;
 }
->>>>>>> d3c9745e
 
 char *cr_user_SHA256_tostr(SHA256 *sh1)
 {
   char *out;
-<<<<<<< HEAD
-  cr_asprintf(&out, "(SHA256) { %s }", &sh1);
-  return out;
-};
-
-
-int cr_user_char_eq(unsigned char *string1, unsigned char *string2){
-
-  if( strlen(string1) != strlen(string2) ) return 0;
-
-  if (strcmp(string1,string2) == 0)
-  {
-    return 1;
-  }
-
-  return 0;
-};
-
-int cr_user_char_noteq(unsigned char *string1, unsigned char *string2){
-
-  if( strlen(string1) != strlen(string2) ) return 1;
-
-  if (strcmp(string1,string2) == 0)
-  {
-    return 0;
-  }
-  return 1;
-};
-
-char *cr_user_char_tostr(unsigned char *string1)
-{
-  char *out;
-=======
   char hexdump[101];
->>>>>>> d3c9745e
 
   strnhex(sh1, hexdump, sizeof(SHA256));
   cr_asprintf(&out, "(SHA256) { %s }", hexdump);
   return out;
-<<<<<<< HEAD
-};
-=======
 }
->>>>>>> d3c9745e
