#include "json.h"
#include <string.h>
#include <math.h>

json_value* json_get_string(json_value* value, const char* key){
  int length, x;
  if (value == NULL) {
      return NULL;
  }
  if (value->type != json_object) {
    return NULL;
  }
  length = value->u.object.length;
  for (x = 0; x < length; x++) {
    if( strcmp( value->u.object.values[x].name, key) == 0){
      if( value->u.object.values[x].value->type == json_string){
        return value->u.object.values[x].value;
      }
    }
  }
  return NULL;
}

int json_set_string(json_value* value, const char* new_string_value){
  if( value->type == json_string){
    int length = strlen(new_string_value);
    if( length > value->u.string.length ){
      value->u.string.ptr = malloc(length + 1);
    }
    strcpy( value->u.string.ptr, new_string_value );
    value->u.string.length = length;
  }
  return 0;
}

int _compareJsonValues(json_value* value1, json_value* value2, const char* ignore);

int compareJsonObjects(json_value* value1, json_value* value2, 
<<<<<<< HEAD
						const char* ignore){
	int length1 = value1->u.object.length;
	int length2 = value2->u.object.length;
	/*if( length1 != length2 )
		return 0;*/
	for (int x = 0; x < length1; x++) {
		char* name = value1->u.object.values[x].name;
		if( ignore != NULL && strcmp( ignore, name ) == 0)
			continue;
		int found = 0;
		for( int y = 0; y < length2; y++){
			if( strcmp( value2->u.object.values[y].name, name ) == 0){
				if( !_compareJsonValues( value1->u.object.values[x].value,
								value2->u.object.values[y].value, ignore )  )
					return 0;
				found = 1;
				break;
			}
		}
		if( !found )
			return 0;
	}
	return 1;
}

int compareJsonArrays(json_value* value1, json_value* value2, const char* ignore){
	int length1 = value1->u.array.length;
	int length2 = value2->u.array.length;
	if( length1 != length2 )
		return 0;
	for (int x = 0; x < length1; x++) {
		if( !_compareJsonValues(value1->u.array.values[x], 
				value2->u.array.values[x], ignore) )
			return 0;
	}
	return 1;
}

int _compareJsonValues(json_value* value1, json_value* value2, const char* ignore){
	if( value1 == NULL && value2 == NULL)
		return 1;
	if( value1 == NULL || value2 == NULL)
		return 0;
	if( value1->type != value2->type)
		return 0;
	switch (value1->type) {
    case json_null:
      return value2->type == json_null;
		case json_none:
			return 1;
		case json_object:
			return compareJsonObjects(value1, value2, ignore);
		case json_array:
			return compareJsonArrays(value1, value2, ignore);
		case json_integer:
			return value1->u.integer == value2->u.integer;
		case json_double:
			return fabs(value1->u.dbl - value2->u.dbl) < 0.000001;
		case json_string:
			return strcmp(value1->u.string.ptr, value2->u.string.ptr) == 0;
		case json_boolean:
			return value1->u.boolean == value2->u.boolean;
	}
	return 1;
=======
            const char* ignore){
  int length1 = value1->u.object.length;
  int length2 = value2->u.object.length;
  /*if( length1 != length2 )
    return 0;*/
  for (int x = 0; x < length1; x++) {
    char* name = value1->u.object.values[x].name;
    if( ignore != NULL && strcmp( ignore, name ) == 0)
      continue;
    int found = 0;
    for( int y = 0; y < length2; y++){
      if( strcmp( value2->u.object.values[y].name, name ) == 0){
        if( !_compareJsonValues( value1->u.object.values[x].value,
                value2->u.object.values[y].value, ignore )  )
          return 0;
        found = 1;
        break;
      }
    }
    if( !found )
      return 0;
  }
  return 1;
}

int compareJsonArrays(json_value* value1, json_value* value2, const char* ignore){
  int length1 = value1->u.array.length;
  int length2 = value2->u.array.length;
  if( length1 != length2 )
    return 0;
  for (int x = 0; x < length1; x++) {
    if( !_compareJsonValues(value1->u.array.values[x], 
        value2->u.array.values[x], ignore) )
      return 0;
  }
  return 1;
}

int _compareJsonValues(json_value* value1, json_value* value2, const char* ignore){
  if( value1 == NULL && value2 == NULL)
    return 1;
  if( value1 == NULL || value2 == NULL)
    return 0;
  if( value1->type != value2->type)
    return 0;
  switch (value1->type) {
    case json_null:
      return value2->type == json_null;
    case json_none:
      return 1;
    case json_object:
      return compareJsonObjects(value1, value2, ignore);
    case json_array:
      return compareJsonArrays(value1, value2, ignore);
    case json_integer:
      return value1->u.integer == value2->u.integer;
    case json_double:
      return fabs(value1->u.dbl - value2->u.dbl) < 0.000001;
    case json_string:
      return strcmp(value1->u.string.ptr, value2->u.string.ptr) == 0;
    case json_boolean:
      return value1->u.boolean == value2->u.boolean;
  }
  return 1;
}

int compareJsonValues(json_value* value1, json_value* value2){
  return _compareJsonValues(value2, value1, NULL);
}

int compareJsonValuesWithIgnoreList(json_value* value1, json_value* value2, const char* ignoreList){
  return _compareJsonValues(value2, value1, ignoreList);
>>>>>>> 2e64746f
}

int compareJsonValues(json_value* value1, json_value* value2){
	return _compareJsonValues(value2, value1, NULL);
}

int compareJsonValuesWithIgnoreList(json_value* value1, json_value* value2, const char* ignoreList){
	return _compareJsonValues(value2, value1, ignoreList);
}


json_value* get_json_value_not_strict(json_value* node, const char* path,
<<<<<<< HEAD
							json_type type, int allow_null){
	int n;
	const char* p = strchr(path, '/');
	if( p == NULL )
		n = strlen(path);
	else
		n = p - path;
	if( n > 0 ) {
		if( node->type == json_object){
			for (int x = 0; x < node->u.object.length; x++) {
				json_object_entry * entry = &node->u.object.values[x];
				char* name = entry->name;
				json_value* value = entry->value;
				if( strncmp( path, name, n ) == 0){
					if( p == NULL){
						if( value->type == type ||
								(allow_null && value->type == json_null))
							return value;
					}else
						return get_json_value_not_strict(
							value, p + 1, type, allow_null);
				}
			}
		} else {
			return NULL;
		}
	}
	return NULL;
}

json_value* get_json_value(json_value* node, const char* path,
							json_type type){
	return get_json_value_not_strict(node, path, type, 1);
=======
              json_type type, int allow_null){
  int n;
  const char* p = strchr(path, '/');
  if( p == NULL )
    n = strlen(path);
  else
    n = p - path;
  if( n > 0 ) {
    if( node->type == json_object){
      for (int x = 0; x < node->u.object.length; x++) {
        json_object_entry * entry = &node->u.object.values[x];
        char* name = entry->name;
        json_value* value = entry->value;
        if( strncmp( path, name, n ) == 0){
          if( p == NULL){
            if( value->type == type ||
                (allow_null && value->type == json_null))
              return value;
          }else
            return get_json_value_not_strict(
              value, p + 1, type, allow_null);
        }
      }
    } else {
      return NULL;
    }
  }
  return NULL;
}

json_value* get_json_value(json_value* node, const char* path,
              json_type type){
  return get_json_value_not_strict(node, path, type, 1);
>>>>>>> 2e64746f
}<|MERGE_RESOLUTION|>--- conflicted
+++ resolved
@@ -36,72 +36,6 @@
 int _compareJsonValues(json_value* value1, json_value* value2, const char* ignore);
 
 int compareJsonObjects(json_value* value1, json_value* value2, 
-<<<<<<< HEAD
-						const char* ignore){
-	int length1 = value1->u.object.length;
-	int length2 = value2->u.object.length;
-	/*if( length1 != length2 )
-		return 0;*/
-	for (int x = 0; x < length1; x++) {
-		char* name = value1->u.object.values[x].name;
-		if( ignore != NULL && strcmp( ignore, name ) == 0)
-			continue;
-		int found = 0;
-		for( int y = 0; y < length2; y++){
-			if( strcmp( value2->u.object.values[y].name, name ) == 0){
-				if( !_compareJsonValues( value1->u.object.values[x].value,
-								value2->u.object.values[y].value, ignore )  )
-					return 0;
-				found = 1;
-				break;
-			}
-		}
-		if( !found )
-			return 0;
-	}
-	return 1;
-}
-
-int compareJsonArrays(json_value* value1, json_value* value2, const char* ignore){
-	int length1 = value1->u.array.length;
-	int length2 = value2->u.array.length;
-	if( length1 != length2 )
-		return 0;
-	for (int x = 0; x < length1; x++) {
-		if( !_compareJsonValues(value1->u.array.values[x], 
-				value2->u.array.values[x], ignore) )
-			return 0;
-	}
-	return 1;
-}
-
-int _compareJsonValues(json_value* value1, json_value* value2, const char* ignore){
-	if( value1 == NULL && value2 == NULL)
-		return 1;
-	if( value1 == NULL || value2 == NULL)
-		return 0;
-	if( value1->type != value2->type)
-		return 0;
-	switch (value1->type) {
-    case json_null:
-      return value2->type == json_null;
-		case json_none:
-			return 1;
-		case json_object:
-			return compareJsonObjects(value1, value2, ignore);
-		case json_array:
-			return compareJsonArrays(value1, value2, ignore);
-		case json_integer:
-			return value1->u.integer == value2->u.integer;
-		case json_double:
-			return fabs(value1->u.dbl - value2->u.dbl) < 0.000001;
-		case json_string:
-			return strcmp(value1->u.string.ptr, value2->u.string.ptr) == 0;
-		case json_boolean:
-			return value1->u.boolean == value2->u.boolean;
-	}
-	return 1;
-=======
             const char* ignore){
   int length1 = value1->u.object.length;
   int length2 = value2->u.object.length;
@@ -174,54 +108,10 @@
 
 int compareJsonValuesWithIgnoreList(json_value* value1, json_value* value2, const char* ignoreList){
   return _compareJsonValues(value2, value1, ignoreList);
->>>>>>> 2e64746f
-}
-
-int compareJsonValues(json_value* value1, json_value* value2){
-	return _compareJsonValues(value2, value1, NULL);
-}
-
-int compareJsonValuesWithIgnoreList(json_value* value1, json_value* value2, const char* ignoreList){
-	return _compareJsonValues(value2, value1, ignoreList);
 }
 
 
 json_value* get_json_value_not_strict(json_value* node, const char* path,
-<<<<<<< HEAD
-							json_type type, int allow_null){
-	int n;
-	const char* p = strchr(path, '/');
-	if( p == NULL )
-		n = strlen(path);
-	else
-		n = p - path;
-	if( n > 0 ) {
-		if( node->type == json_object){
-			for (int x = 0; x < node->u.object.length; x++) {
-				json_object_entry * entry = &node->u.object.values[x];
-				char* name = entry->name;
-				json_value* value = entry->value;
-				if( strncmp( path, name, n ) == 0){
-					if( p == NULL){
-						if( value->type == type ||
-								(allow_null && value->type == json_null))
-							return value;
-					}else
-						return get_json_value_not_strict(
-							value, p + 1, type, allow_null);
-				}
-			}
-		} else {
-			return NULL;
-		}
-	}
-	return NULL;
-}
-
-json_value* get_json_value(json_value* node, const char* path,
-							json_type type){
-	return get_json_value_not_strict(node, path, type, 1);
-=======
               json_type type, int allow_null){
   int n;
   const char* p = strchr(path, '/');
@@ -255,5 +145,4 @@
 json_value* get_json_value(json_value* node, const char* path,
               json_type type){
   return get_json_value_not_strict(node, path, type, 1);
->>>>>>> 2e64746f
 }