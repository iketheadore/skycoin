/*
base64.c - by Joe DF (joedf@ahkscript.org)
Released under the MIT License

See "base64.h", for more information.

Thank you for inspiration:
http://www.codeproject.com/Tips/813146/Fast-base-functions-for-encode-decode
*/

#include "base64.h"
#include <stdlib.h>

//Base64 char table - used internally for encoding
unsigned char b64_chr[] = "ABCDEFGHIJKLMNOPQRSTUVWXYZabcdefghijklmnopqrstuvwxyz0123456789+/";

int b64_int(unsigned int ch) {
<<<<<<< HEAD
	// ASCII to base64_int
	// 65-90 Upper Case >> 0-25
	// 97-122 Lower Case >> 26-51
	// 48-57 Numbers >> 52-61
	// 43 Plus (+) >> 62
	// 47 Slash (/) >> 63
	// 61 Equal (=) >> 64~
	if (ch==43)
		return 62;
	if (ch==47)
		return 63;
	if (ch==61)
		return 64;
	if ((ch>47) && (ch<58))
		return ch + 4;
	if ((ch>64) && (ch<91))
		return ch - 'A';
	if ((ch>96) && (ch<123))
		return (ch - 'a') + 26;
	return -1; //Invalid character, invalid base64 string
=======
  // ASCII to base64_int
  // 65-90 Upper Case >> 0-25
  // 97-122 Lower Case >> 26-51
  // 48-57 Numbers >> 52-61
  // 43 Plus (+) >> 62
  // 47 Slash (/) >> 63
  // 61 Equal (=) >> 64~
  if (ch==43)
    return 62;
  if (ch==47)
    return 63;
  if (ch==61)
    return 64;
  if ((ch>47) && (ch<58))
    return ch + 4;
  if ((ch>64) && (ch<91))
    return ch - 'A';
  if ((ch>96) && (ch<123))
    return (ch - 'a') + 26;
  return -1; //Invalid character, invalid base64 string
>>>>>>> 2e64746f
}

unsigned int b64e_size(unsigned int in_size) {
  // size equals 4*floor((1/3)*(in_size+2));
  int i, j = 0;
  for (i=0;i<in_size;i++) {
    if (i % 3 == 0)
      j += 1;
  }
  return (4*j);
}

unsigned int b64d_size(unsigned int in_size) {
  return ((3*in_size)/4);
}

unsigned int b64_encode(const unsigned char * in, unsigned int in_len, unsigned char* out) {
<<<<<<< HEAD
	unsigned int i=0, j=0, k=0, s[3];

	for (i=0;i<in_len;i++) {
		s[j++]=*(in+i);
		if (j==3) {
			out[k+0] = b64_chr[ (s[0]&255)>>2 ];
			out[k+1] = b64_chr[ ((s[0]&0x03)<<4)+((s[1]&0xF0)>>4) ];
			out[k+2] = b64_chr[ ((s[1]&0x0F)<<2)+((s[2]&0xC0)>>6) ];
			out[k+3] = b64_chr[ s[2]&0x3F ];
			j=0; k+=4;
		}
	}

	if (j) {
		if (j==1)
			s[1] = 0;
		out[k+0] = b64_chr[ (s[0]&255)>>2 ];
		out[k+1] = b64_chr[ ((s[0]&0x03)<<4)+((s[1]&0xF0)>>4) ];
		if (j==2)
			out[k+2] = b64_chr[ ((s[1]&0x0F)<<2) ];
		else
			out[k+2] = '=';
		out[k+3] = '=';
		k+=4;
	}

	out[k] = '\0';

	return k;
=======
  unsigned int i=0, j=0, k=0, s[3];

  for (i=0;i<in_len;i++) {
    s[j++]=*(in+i);
    if (j==3) {
      out[k+0] = b64_chr[ (s[0]&255)>>2 ];
      out[k+1] = b64_chr[ ((s[0]&0x03)<<4)+((s[1]&0xF0)>>4) ];
      out[k+2] = b64_chr[ ((s[1]&0x0F)<<2)+((s[2]&0xC0)>>6) ];
      out[k+3] = b64_chr[ s[2]&0x3F ];
      j=0; k+=4;
    }
  }

  if (j) {
    if (j==1)
      s[1] = 0;
    out[k+0] = b64_chr[ (s[0]&255)>>2 ];
    out[k+1] = b64_chr[ ((s[0]&0x03)<<4)+((s[1]&0xF0)>>4) ];
    if (j==2)
      out[k+2] = b64_chr[ ((s[1]&0x0F)<<2) ];
    else
      out[k+2] = '=';
    out[k+3] = '=';
    k+=4;
  }

  out[k] = '\0';

  return k;
>>>>>>> 2e64746f
}

int b64_decode(const unsigned char* in, unsigned int in_len, unsigned char* out) {

<<<<<<< HEAD
	unsigned int i=0, j=0, k=0, s[4];
	for (i=0;i<in_len;i++) {
		int n = b64_int(*(in+i));
		if( n < 0 )
			return -1;
		s[j++]=n;
		if (j==4) {
			out[k+0] = ((s[0]&255)<<2)+((s[1]&0x30)>>4);
			if (s[2]!=64) {
				out[k+1] = ((s[1]&0x0F)<<4)+((s[2]&0x3C)>>2);
				if ((s[3]!=64)) {
					out[k+2] = ((s[2]&0x03)<<6)+(s[3]); k+=3;
				} else {
					k+=2;
				}
			} else {
				k+=1;
			}
			j=0;
		}
	}

	return k;
=======
  unsigned int i=0, j=0, k=0, s[4];
  for (i=0;i<in_len;i++) {
    int n = b64_int(*(in+i));
    if( n < 0 )
      return -1;
    s[j++]=n;
    if (j==4) {
      out[k+0] = ((s[0]&255)<<2)+((s[1]&0x30)>>4);
      if (s[2]!=64) {
        out[k+1] = ((s[1]&0x0F)<<4)+((s[2]&0x3C)>>2);
        if ((s[3]!=64)) {
          out[k+2] = ((s[2]&0x03)<<6)+(s[3]); k+=3;
        } else {
          k+=2;
        }
      } else {
        k+=1;
      }
      j=0;
    }
  }

  return k;
>>>>>>> 2e64746f
}

unsigned int b64_encodef(char *InFile, char *OutFile) {

  FILE *pInFile = fopen(InFile,"rb");
  FILE *pOutFile = fopen(OutFile,"wb");
  if ( (pInFile==NULL) || (pOutFile==NULL) )
    return 0;

  unsigned int i=0, j=0, c=0, s[3];

  while(c!=EOF) {
    c=fgetc(pInFile);
    if (c==EOF)
      break;
    s[j++]=c;
    if (j==3) {
      fputc(b64_chr[ (s[0]&255)>>2 ],pOutFile);
      fputc(b64_chr[ ((s[0]&0x03)<<4)+((s[1]&0xF0)>>4) ],pOutFile);
      fputc(b64_chr[ ((s[1]&0x0F)<<2)+((s[2]&0xC0)>>6) ],pOutFile);
      fputc(b64_chr[ s[2]&0x3F ],pOutFile);
      j=0; i+=4;
    }
  }

  if (j) {
    if (j==1)
      s[1] = 0;
    fputc(b64_chr[ (s[0]&255)>>2 ],pOutFile);
    fputc(b64_chr[ ((s[0]&0x03)<<4)+((s[1]&0xF0)>>4) ],pOutFile);
    if (j==2)
      fputc(b64_chr[ ((s[1]&0x0F)<<2) ],pOutFile);
    else
      fputc('=',pOutFile);
    fputc('=',pOutFile);
    i+=4;
  }

  fclose(pInFile);
  fclose(pOutFile);

  return i;
}

int b64_decodef(char *InFile, char *OutFile) {

<<<<<<< HEAD
	FILE *pInFile = fopen(InFile,"rb");
	FILE *pOutFile = fopen(OutFile,"wb");
	if ( (pInFile==NULL) || (pOutFile==NULL) )
		return 0;

	unsigned int c=0, j=0, k=0, s[4];
	int n;

	while(c!=EOF) {
		c=fgetc(pInFile);
		if (c==EOF)
			break;
		n = b64_int(c);
		if( n < 0 )
			return -1;
		s[j++] = (unsigned int)n;
		if (j==4) {
			fputc(((s[0]&255)<<2)+((s[1]&0x30)>>4),pOutFile);
			if (s[2]!=64) {
				fputc(((s[1]&0x0F)<<4)+((s[2]&0x3C)>>2),pOutFile);
				if ((s[3]!=64)) {
					fputc(((s[2]&0x03)<<6)+(s[3]),pOutFile); k+=3;
				} else {
					k+=2;
				}
			} else {
				k+=1;
			}
			j=0;
		}
	}

	fclose(pInFile);
	fclose(pOutFile);

	return (int)k;
=======
  FILE *pInFile = fopen(InFile,"rb");
  FILE *pOutFile = fopen(OutFile,"wb");
  if ( (pInFile==NULL) || (pOutFile==NULL) )
    return 0;

  unsigned int c=0, j=0, k=0, s[4];
  int n;

  while(c!=EOF) {
    c=fgetc(pInFile);
    if (c==EOF)
      break;
    n = b64_int(c);
    if( n < 0 )
      return -1;
    s[j++] = (unsigned int)n;
    if (j==4) {
      fputc(((s[0]&255)<<2)+((s[1]&0x30)>>4),pOutFile);
      if (s[2]!=64) {
        fputc(((s[1]&0x0F)<<4)+((s[2]&0x3C)>>2),pOutFile);
        if ((s[3]!=64)) {
          fputc(((s[2]&0x03)<<6)+(s[3]),pOutFile); k+=3;
        } else {
          k+=2;
        }
      } else {
        k+=1;
      }
      j=0;
    }
  }

  fclose(pInFile);
  fclose(pOutFile);

  return (int)k;
>>>>>>> 2e64746f
}<|MERGE_RESOLUTION|>--- conflicted
+++ resolved
@@ -15,28 +15,6 @@
 unsigned char b64_chr[] = "ABCDEFGHIJKLMNOPQRSTUVWXYZabcdefghijklmnopqrstuvwxyz0123456789+/";
 
 int b64_int(unsigned int ch) {
-<<<<<<< HEAD
-	// ASCII to base64_int
-	// 65-90 Upper Case >> 0-25
-	// 97-122 Lower Case >> 26-51
-	// 48-57 Numbers >> 52-61
-	// 43 Plus (+) >> 62
-	// 47 Slash (/) >> 63
-	// 61 Equal (=) >> 64~
-	if (ch==43)
-		return 62;
-	if (ch==47)
-		return 63;
-	if (ch==61)
-		return 64;
-	if ((ch>47) && (ch<58))
-		return ch + 4;
-	if ((ch>64) && (ch<91))
-		return ch - 'A';
-	if ((ch>96) && (ch<123))
-		return (ch - 'a') + 26;
-	return -1; //Invalid character, invalid base64 string
-=======
   // ASCII to base64_int
   // 65-90 Upper Case >> 0-25
   // 97-122 Lower Case >> 26-51
@@ -57,7 +35,6 @@
   if ((ch>96) && (ch<123))
     return (ch - 'a') + 26;
   return -1; //Invalid character, invalid base64 string
->>>>>>> 2e64746f
 }
 
 unsigned int b64e_size(unsigned int in_size) {
@@ -75,37 +52,6 @@
 }
 
 unsigned int b64_encode(const unsigned char * in, unsigned int in_len, unsigned char* out) {
-<<<<<<< HEAD
-	unsigned int i=0, j=0, k=0, s[3];
-
-	for (i=0;i<in_len;i++) {
-		s[j++]=*(in+i);
-		if (j==3) {
-			out[k+0] = b64_chr[ (s[0]&255)>>2 ];
-			out[k+1] = b64_chr[ ((s[0]&0x03)<<4)+((s[1]&0xF0)>>4) ];
-			out[k+2] = b64_chr[ ((s[1]&0x0F)<<2)+((s[2]&0xC0)>>6) ];
-			out[k+3] = b64_chr[ s[2]&0x3F ];
-			j=0; k+=4;
-		}
-	}
-
-	if (j) {
-		if (j==1)
-			s[1] = 0;
-		out[k+0] = b64_chr[ (s[0]&255)>>2 ];
-		out[k+1] = b64_chr[ ((s[0]&0x03)<<4)+((s[1]&0xF0)>>4) ];
-		if (j==2)
-			out[k+2] = b64_chr[ ((s[1]&0x0F)<<2) ];
-		else
-			out[k+2] = '=';
-		out[k+3] = '=';
-		k+=4;
-	}
-
-	out[k] = '\0';
-
-	return k;
-=======
   unsigned int i=0, j=0, k=0, s[3];
 
   for (i=0;i<in_len;i++) {
@@ -135,36 +81,10 @@
   out[k] = '\0';
 
   return k;
->>>>>>> 2e64746f
 }
 
 int b64_decode(const unsigned char* in, unsigned int in_len, unsigned char* out) {
 
-<<<<<<< HEAD
-	unsigned int i=0, j=0, k=0, s[4];
-	for (i=0;i<in_len;i++) {
-		int n = b64_int(*(in+i));
-		if( n < 0 )
-			return -1;
-		s[j++]=n;
-		if (j==4) {
-			out[k+0] = ((s[0]&255)<<2)+((s[1]&0x30)>>4);
-			if (s[2]!=64) {
-				out[k+1] = ((s[1]&0x0F)<<4)+((s[2]&0x3C)>>2);
-				if ((s[3]!=64)) {
-					out[k+2] = ((s[2]&0x03)<<6)+(s[3]); k+=3;
-				} else {
-					k+=2;
-				}
-			} else {
-				k+=1;
-			}
-			j=0;
-		}
-	}
-
-	return k;
-=======
   unsigned int i=0, j=0, k=0, s[4];
   for (i=0;i<in_len;i++) {
     int n = b64_int(*(in+i));
@@ -188,7 +108,6 @@
   }
 
   return k;
->>>>>>> 2e64746f
 }
 
 unsigned int b64_encodef(char *InFile, char *OutFile) {
@@ -235,44 +154,6 @@
 
 int b64_decodef(char *InFile, char *OutFile) {
 
-<<<<<<< HEAD
-	FILE *pInFile = fopen(InFile,"rb");
-	FILE *pOutFile = fopen(OutFile,"wb");
-	if ( (pInFile==NULL) || (pOutFile==NULL) )
-		return 0;
-
-	unsigned int c=0, j=0, k=0, s[4];
-	int n;
-
-	while(c!=EOF) {
-		c=fgetc(pInFile);
-		if (c==EOF)
-			break;
-		n = b64_int(c);
-		if( n < 0 )
-			return -1;
-		s[j++] = (unsigned int)n;
-		if (j==4) {
-			fputc(((s[0]&255)<<2)+((s[1]&0x30)>>4),pOutFile);
-			if (s[2]!=64) {
-				fputc(((s[1]&0x0F)<<4)+((s[2]&0x3C)>>2),pOutFile);
-				if ((s[3]!=64)) {
-					fputc(((s[2]&0x03)<<6)+(s[3]),pOutFile); k+=3;
-				} else {
-					k+=2;
-				}
-			} else {
-				k+=1;
-			}
-			j=0;
-		}
-	}
-
-	fclose(pInFile);
-	fclose(pOutFile);
-
-	return (int)k;
-=======
   FILE *pInFile = fopen(InFile,"rb");
   FILE *pOutFile = fopen(OutFile,"wb");
   if ( (pInFile==NULL) || (pOutFile==NULL) )
@@ -309,5 +190,4 @@
   fclose(pOutFile);
 
   return (int)k;
->>>>>>> 2e64746f
 }