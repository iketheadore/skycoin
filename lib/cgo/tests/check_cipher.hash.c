#include <stdio.h>
#include <string.h>
#include <criterion/criterion.h>
#include <criterion/new/assert.h>
#include "libskycoin.h"
#include "skyerrors.h"
#include "skystring.h"
#include "skytest.h"




TestSuite(cipher_hash, .init = setup, .fini = teardown);

void freshSumRipemd160(GoSlice bytes, cipher__Ripemd160 *rp160)
{
  SKY_cipher_HashRipemd160(bytes, rp160);
}

void freshSumSHA256(GoSlice bytes, cipher__SHA256 *sha256)
{
  SKY_cipher_SumSHA256(bytes, sha256);
}

Test(cipher, TestHashRipemd160)
{
  cipher__Ripemd160 tmp;
  cipher__Ripemd160 r;
  cipher__Ripemd160 r2;
  unsigned char buff[257];
  GoSlice slice = {buff, 0, 257};

  randBytes(&slice, 128);
  SKY_cipher_HashRipemd160(slice, &tmp);
  randBytes(&slice, 160);
  SKY_cipher_HashRipemd160(slice, &r);
  cr_assert(not(eq(u8[sizeof(cipher__Ripemd160)], tmp, r)));

  unsigned char buff1[257];
  GoSlice b = {buff1, 0, 257};
  randBytes(&b, 256);
  SKY_cipher_HashRipemd160(b, &r2);
  cr_assert(not(eq(u8[sizeof(cipher__Ripemd160)], r2, tmp)));
  freshSumRipemd160(b, &tmp);
  cr_assert(eq(u8[20], tmp, r2));
}

Test(cipher_hash, TestRipemd160Set)
{

  cipher__Ripemd160 h;
  unsigned char buff[101];
  GoSlice slice = {buff, 0, 101};
  int error;

  memset(h, 0, sizeof(cipher__Ripemd160));
  randBytes(&slice, 21);

  error = SKY_cipher_Ripemd160_Set(&h, slice);
  cr_assert(error == SKY_ErrInvalidLengthRipemd160);

  randBytes(&slice, 100);
  error = SKY_cipher_Ripemd160_Set(&h, slice);
  cr_assert(error == SKY_ErrInvalidLengthRipemd160);

  randBytes(&slice, 19);
  error = SKY_cipher_Ripemd160_Set(&h, slice);
  cr_assert(error == SKY_ErrInvalidLengthRipemd160);

  randBytes(&slice, 0);
  error = SKY_cipher_Ripemd160_Set(&h, slice);
  cr_assert(error == SKY_ErrInvalidLengthRipemd160);

  randBytes(&slice, 20);
  error = SKY_cipher_Ripemd160_Set(&h, slice);
  cr_assert(error == SKY_OK);
  cr_assert(eq(u8[20], h, buff));
}

Test(cipher_hash, TestSHA256Set)
{

  cipher__SHA256 h;
  unsigned char buff[101];
  GoSlice slice = {buff, 0, 101};
  int error;

  randBytes(&slice, 33);
  error = SKY_cipher_SHA256_Set(&h, slice);
  cr_assert(error == SKY_ErrInvalidLengthSHA256);

  randBytes(&slice, 100);
  error = SKY_cipher_SHA256_Set(&h, slice);
  cr_assert(error == SKY_ErrInvalidLengthSHA256);

  randBytes(&slice, 31);
  error = SKY_cipher_SHA256_Set(&h, slice);
  cr_assert(error == SKY_ErrInvalidLengthSHA256);

  randBytes(&slice, 0);
  error = SKY_cipher_SHA256_Set(&h, slice);
  cr_assert(error == SKY_ErrInvalidLengthSHA256);

  randBytes(&slice, 32);
  error = SKY_cipher_SHA256_Set(&h, slice);
  cr_assert(error == SKY_OK);

  cr_assert(eq(u8[32], h, slice.data));
}

Test(cipher_hash, TestSHA256Hex)
{

  cipher__SHA256 h;
  unsigned char buff[101];
  GoSlice slice = {buff, 0, 101};
  int error;

  memset(&h, 0, sizeof(h));
  randBytes(&slice, 32);
  SKY_cipher_SHA256_Set(&h, slice);
  GoString s;

  SKY_cipher_SHA256_Hex(&h, (GoString_ *)&s);
  registerMemCleanup((void *)s.p);

  cipher__SHA256 h2;

  error = SKY_cipher_SHA256FromHex(s, &h2);
  cr_assert(error == SKY_OK);
  cr_assert(eq(u8[32], h, h2));

  GoString s2;

  SKY_cipher_SHA256_Hex(&h2, (GoString_ *)&s2);
  registerMemCleanup((void *)s2.p);
  cr_assert(eq(type(GoString), s, s2));
}

Test(cipher_hash, TestSHA256KnownValue)
{

  typedef struct
  {
    char *input;
    char *output;
  } tmpstruct;

  tmpstruct vals[3];

  vals[0].input = "skycoin";
  vals[0].output =
      "5a42c0643bdb465d90bf673b99c14f5fa02db71513249d904573d2b8b63d353d";

  vals[1].input = "hello world";
  vals[1].output =
      "b94d27b9934d3e08a52e52d7da7dabfac484efe37a5380ee9088f7ace2efcde9";

  vals[2].input = "hello world asd awd awd awdapodawpokawpod ";
  vals[2].output =
      "99d71f95cafe05ea2dddebc35b6083bd5af0e44850c9dc5139b4476c99950be4";

  for (int i = 0; i < 3; ++i)
  {
    GoSlice slice_input;
    GoSlice slice_output;

    slice_input.data = vals[i].input;
    slice_input.len = strlen(vals[i].input);
    slice_input.cap = strlen(vals[i].input) + 1;

    cipher__SHA256 sha;

    SKY_cipher_SumSHA256(slice_input, &sha);

    GoString_ tmp_output;

    SKY_cipher_SHA256_Hex(&sha, &tmp_output);
    registerMemCleanup((void *)tmp_output.p);

    cr_assert(strcmp(tmp_output.p, vals[i].output) == SKY_OK);
  }
}

Test(cipher_hash, TestSumSHA256)
{

  unsigned char bbuff[257], cbuff[257];
  GoSlice b = {bbuff, 0, 257};
  cipher__SHA256 h1;
  randBytes(&b, 256);
  SKY_cipher_SumSHA256(b, &h1);
  cipher__SHA256 tmp;
  cr_assert(not(eq(u8[32], h1, tmp)));
  GoSlice c = {cbuff, 0, 257};
  randBytes(&c, 256);
  cipher__SHA256 h2;
  SKY_cipher_SumSHA256(c, &h2);
  cr_assert(not(eq(u8[32], h2, tmp)));
  cipher__SHA256 tmp_h2;
  freshSumSHA256(c, &tmp_h2);
  cr_assert(eq(u8[32], h2, tmp_h2));
}

Test(cipher_hash, TestSHA256FromHex)
{
  unsigned int error;
  cipher__SHA256 tmp;
  // Invalid hex hash
  GoString tmp_string = {"cawcd", 5};
  error = SKY_cipher_SHA256FromHex(tmp_string, &tmp);
  cr_assert(error == SKY_ERROR);
  // Truncated hex hash
  cipher__SHA256 h;
  unsigned char buff[130];
  char sbuff[300];
  GoSlice slice = {buff, 0, 130};
  randBytes(&slice, 128);
  SKY_cipher_SumSHA256(slice, &h);
  strnhex(h, sbuff, sizeof(h) >> 1);
  GoString s1 = {sbuff, strlen(sbuff)};
  error = SKY_cipher_SHA256FromHex(s1, &h);
  cr_assert(error == SKY_ErrInvalidHexLength);

  // Valid hex hash
  // char sbuff1[300];
  GoString_ s2;
  // strnhex(h,sbuff1,sizeof(h));
  SKY_cipher_SHA256_Hex(&h, &s2);
  cipher__SHA256 h2;
  error = SKY_cipher_SHA256FromHex((*((GoString *)&s2)), &h2);
  cr_assert(error == SKY_OK);
  cr_assert(eq(u8[32], h, h2));
}

Test(cipher_hash, TestDoubleSHA256)
{
  unsigned char bbuff[130];
  GoSlice b = {bbuff, 0, 130};
  randBytes(&b, 128);
  cipher__SHA256 h;
  cipher__SHA256 tmp;
  SKY_cipher_DoubleSHA256(b, &h);
  cr_assert(not(eq(u8[32], tmp, h)));
  freshSumSHA256(b, &tmp);
  cr_assert(not(eq(u8[32], tmp, h)));
}

Test(cipher_hash, TestAddSHA256)
{

  unsigned char bbuff[130];
  GoSlice b = {bbuff, 0, 130};
  randBytes(&b, 128);
  cipher__SHA256 h;
  SKY_cipher_SumSHA256(b, &h);

  unsigned char cbuff[130];
  GoSlice c = {cbuff, 0, 130};
  randBytes(&c, 64);
  cipher__SHA256 i;
  SKY_cipher_SumSHA256(c, &i);

  cipher__SHA256 add;
  cipher__SHA256 tmp;

  SKY_cipher_AddSHA256(&h, &i, &add);

  cr_assert(not(eq(u8[32], add, tmp)));
  cr_assert(not(eq(u8[32], add, h)));
  cr_assert(not(eq(u8[32], add, i)));
}

Test(cipher_hash, TestXorSHA256)
{

  unsigned char bbuff[129], cbuff[129];
  GoSlice b = {bbuff, 0, 129};
  GoSlice c = {cbuff, 0, 129};
  cipher__SHA256 h, i;

  randBytes(&b, 128);
  SKY_cipher_SumSHA256(b, &h);
  randBytes(&c, 128);
  SKY_cipher_SumSHA256(c, &i);

  cipher__SHA256 tmp_xor1;
  cipher__SHA256 tmp_xor2;
  cipher__SHA256 tmp;

  SKY_cipher_SHA256_Xor(&h, &i, &tmp_xor1);
  SKY_cipher_SHA256_Xor(&i, &h, &tmp_xor2);

  cr_assert(not(eq(u8[32], tmp_xor1, h)));
  cr_assert(not(eq(u8[32], tmp_xor1, i)));
  cr_assert(not(eq(u8[32], tmp_xor1, tmp)));
  cr_assert(eq(u8[32], tmp_xor1, tmp_xor2));
}

Test(cipher_hash, TestMerkle)
{
  unsigned char buff[129];
  cipher__SHA256 hashlist[5];
  GoSlice b = {buff, 0, 129}, hashes = {hashlist, 0, 5};
  cipher__SHA256 h, zero, out, out1, out2, out3, out4;
  int i;

  memset(zero, 0, sizeof(zero));

  for (i = 0; i < 5; i++)
  {
    randBytes(&b, 128);
    SKY_cipher_SumSHA256(b, &hashlist[i]);
  }

  // Single hash input returns hash
  hashes.len = 1;
  SKY_cipher_Merkle(&hashes, &h);
  cr_assert(eq(u8[32], hashlist[0], h));

  // 2 hashes should be Addcipher__SHA256 of them
  hashes.len = 2;
  SKY_cipher_AddSHA256(&hashlist[0], &hashlist[1], &out);
  SKY_cipher_Merkle(&hashes, &h);
  cr_assert(eq(u8[32], out, h));

  // 3 hashes should be Add(Add())
  hashes.len = 3;
  SKY_cipher_AddSHA256(&hashlist[0], &hashlist[1], &out1);
  SKY_cipher_AddSHA256(&hashlist[2], &zero, &out2);
  SKY_cipher_AddSHA256(&out1, &out2, &out);
  SKY_cipher_Merkle(&hashes, &h);
  cr_assert(eq(u8[32], out, h));

  // 4 hashes should be Add(Add())
  hashes.len = 4;
  SKY_cipher_AddSHA256(&hashlist[0], &hashlist[1], &out1);
  SKY_cipher_AddSHA256(&hashlist[2], &hashlist[3], &out2);
  SKY_cipher_AddSHA256(&out1, &out2, &out);
  SKY_cipher_Merkle(&hashes, &h);
  cr_assert(eq(u8[32], out, h));

  // 5 hashes
  hashes.len = 5;
  SKY_cipher_AddSHA256(&hashlist[0], &hashlist[1], &out1);
  SKY_cipher_AddSHA256(&hashlist[2], &hashlist[3], &out2);
  SKY_cipher_AddSHA256(&out1, &out2, &out3);
  SKY_cipher_AddSHA256(&hashlist[4], &zero, &out1);
  SKY_cipher_AddSHA256(&zero, &zero, &out2);
  SKY_cipher_AddSHA256(&out1, &out2, &out4);
  SKY_cipher_AddSHA256(&out3, &out4, &out);
  SKY_cipher_Merkle(&hashes, &h);
  cr_assert(eq(u8[32], out, h));
}


Test(cipher_hash, TestSHA256Null)
{
  cipher__SHA256 x;
  memset(&x, 0, sizeof(cipher__SHA256));
  GoUint32 result;
  GoUint8 isNull;
  cr_assert(SKY_cipher_SHA256_Null(&x, &isNull) == SKY_OK);
  cr_assert(isNull);
  char buff[130];
  GoSlice b = {buff, 0, 129};
  randBytes(&b, 128);
  cr_assert(SKY_cipher_SumSHA256(b, &x) == SKY_OK);
  cr_assert(SKY_cipher_SHA256_Null(&x, &isNull) == SKY_OK);
  cr_assert(not(isNull));
<<<<<<< HEAD
}

Test(cipher_hash, TestMustSumSHA256, SKY_ABORT ){
  char buffer_b[1024];
  GoSlice b = {buffer_b, 0, 1024};
  randBytes(&b, 128);
  GoUint32 result;
  cipher__SHA256 h;
  memset(&h, 0, sizeof(cipher__SHA256));
  result = SKY_cipher_MustSumSHA256(b, 127, &h);
  cr_assert(result == SKY_ERROR);
  result = SKY_cipher_MustSumSHA256(b, 129, &h);
  cr_assert(result == SKY_ERROR);
  result = SKY_cipher_MustSumSHA256(b, 128, &h);
  cr_assert(result == SKY_OK);
  cipher__SHA256 sha;
  cr_assert(not(eq(u8[32], h, sha)));
  memset(&sha, 0, sizeof(cipher__SHA256));
  freshSumSHA256(b, &sha);
  cr_assert(eq(u8[32], h, sha));
=======
>>>>>>> 75d6d997
}<|MERGE_RESOLUTION|>--- conflicted
+++ resolved
@@ -368,27 +368,4 @@
   cr_assert(SKY_cipher_SumSHA256(b, &x) == SKY_OK);
   cr_assert(SKY_cipher_SHA256_Null(&x, &isNull) == SKY_OK);
   cr_assert(not(isNull));
-<<<<<<< HEAD
-}
-
-Test(cipher_hash, TestMustSumSHA256, SKY_ABORT ){
-  char buffer_b[1024];
-  GoSlice b = {buffer_b, 0, 1024};
-  randBytes(&b, 128);
-  GoUint32 result;
-  cipher__SHA256 h;
-  memset(&h, 0, sizeof(cipher__SHA256));
-  result = SKY_cipher_MustSumSHA256(b, 127, &h);
-  cr_assert(result == SKY_ERROR);
-  result = SKY_cipher_MustSumSHA256(b, 129, &h);
-  cr_assert(result == SKY_ERROR);
-  result = SKY_cipher_MustSumSHA256(b, 128, &h);
-  cr_assert(result == SKY_OK);
-  cipher__SHA256 sha;
-  cr_assert(not(eq(u8[32], h, sha)));
-  memset(&sha, 0, sizeof(cipher__SHA256));
-  freshSumSHA256(b, &sha);
-  cr_assert(eq(u8[32], h, sha));
-=======
->>>>>>> 75d6d997
 }