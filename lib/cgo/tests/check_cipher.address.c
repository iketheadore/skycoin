
#include <stdio.h>
#include <string.h>

#include <criterion/criterion.h>
#include <criterion/new/assert.h>

#include "libskycoin.h"
#include "skyerrors.h"
#include "skystring.h"
#include "skytest.h"

#define SKYCOIN_ADDRESS_VALID "2GgFvqoyk9RjwVzj8tqfcXVXB4orBwoc9qv"

TestSuite(cipher_address, .init = setup, .fini = teardown);

// buffer big enough to hold all kind of data needed by test cases
unsigned char buff[1024];

Test(cipher_address, TestDecodeBase58Address) {

  GoString strAddr = {
    SKYCOIN_ADDRESS_VALID,
    35
  };
  cipher__Address addr;

  cr_assert( SKY_cipher_DecodeBase58Address(strAddr, &addr) == SKY_OK, "accept valid address");

  char tempStr[50];
  int errorcode;

  // preceding whitespace is invalid
  strcpy(tempStr, " ");
  strcat(tempStr, SKYCOIN_ADDRESS_VALID);
  strAddr.p = tempStr;
  strAddr.n = strlen(tempStr);
  errorcode = SKY_cipher_DecodeBase58Address(strAddr, &addr);
  cr_assert(
      errorcode == SKY_ErrInvalidBase58Char,
      "preceding whitespace is invalid"
  );

  // preceding zeroes are invalid
  strcpy(tempStr, "000");
  strcat(tempStr, SKYCOIN_ADDRESS_VALID);
  strAddr.p = tempStr;
  strAddr.n = strlen(tempStr);
  errorcode = SKY_cipher_DecodeBase58Address(strAddr, &addr);
  cr_assert(
      errorcode == SKY_ErrInvalidBase58Char,
      "leading zeroes prefix are invalid"
  );

  // trailing whitespace is invalid
  strcpy(tempStr, SKYCOIN_ADDRESS_VALID);
  strcat(tempStr, " ");
  strAddr.p = tempStr;
  strAddr.n = strlen(tempStr);
  errorcode = SKY_cipher_DecodeBase58Address(strAddr, &addr);
  cr_assert(
      errorcode == SKY_ErrInvalidBase58Char,
      "trailing whitespace is invalid"
  );

  // trailing zeroes are invalid
  strcpy(tempStr, SKYCOIN_ADDRESS_VALID);
  strcat(tempStr, "000");
  strAddr.p = tempStr;
  strAddr.n = strlen(tempStr);
  errorcode = SKY_cipher_DecodeBase58Address(strAddr, &addr);
  cr_assert(
      errorcode == SKY_ErrInvalidBase58Char,
      "trailing zeroes suffix are invalid"
  );

}

Test(cipher_address, TestAddressFromBytes){
  cipher__Address addr, addr2;
  cipher__SecKey sk;
  cipher__PubKey pk;
  GoSlice bytes;

  SKY_cipher_GenerateKeyPair(&pk, &sk);
  SKY_cipher_AddressFromPubKey(&pk, &addr);

  bytes.data = buff;
  bytes.len = 0;
  bytes.cap = sizeof(buff);

  SKY_cipher_Address_Bytes(&addr, (GoSlice_ *)&bytes);
  cr_assert(bytes.len > 0, "address bytes written");
  cr_assert(SKY_cipher_AddressFromBytes(bytes, &addr2) == SKY_OK, "convert bytes to SKY address");

  cr_assert(eq(type(cipher__Address), addr, addr2));

  int bytes_len = bytes.len;

  bytes.len = bytes.len - 2;
<<<<<<< HEAD
  cr_assert(SKY_cipher_BitcoinAddressFromBytes(bytes, &addr2) == SKY_ErrAddressInvalidLength, "no SKY address due to short bytes length");

  bytes.len = bytes_len;
  ((char *) bytes.data)[bytes.len - 1] = '2';
  cr_assert(SKY_cipher_BitcoinAddressFromBytes(bytes, &addr2) == SKY_ErrAddressInvalidChecksum, "no SKY address due to corrupted bytes");
=======
  cr_assert(SKY_cipher_AddressFromBytes(bytes, &addr2) == SKY_ERROR, "Invalid address length");

  bytes.len = bytes_len;
  ((char *) bytes.data)[bytes.len - 1] = '2';
  cr_assert(SKY_cipher_AddressFromBytes(bytes, &addr2) == SKY_ERROR, "Invalid checksum");

  addr.Version = 2;
  SKY_cipher_Address_Bytes(&addr, (GoSlice_ *)&bytes);
  cr_assert(SKY_cipher_AddressFromBytes(bytes, &addr2) == SKY_ERROR, "Invalid version");
>>>>>>> 47065c65
}

Test(cipher_address, TestAddressVerify){

  cipher__PubKey pubkey;
  cipher__SecKey seckey;
  cipher__PubKey pubkey2;
  cipher__SecKey seckey2;
  cipher__Address addr;

  SKY_cipher_GenerateKeyPair(&pubkey,&seckey);
  SKY_cipher_AddressFromPubKey(&pubkey,&addr);

  // Valid pubkey+address
  cr_assert( SKY_cipher_Address_Verify(&addr,&pubkey) == SKY_OK ,"Valid pubkey + address");

  SKY_cipher_GenerateKeyPair(&pubkey,&seckey2);
  //   // Invalid pubkey
  cr_assert( SKY_cipher_Address_Verify(&addr,&pubkey) == SKY_ErrAddressInvalidPubKey," Invalid pubkey");

  // Bad version
  addr.Version = 0x01;
  cr_assert( SKY_cipher_Address_Verify(&addr,&pubkey) == SKY_ErrAddressInvalidVersion,"  Bad version");
}

Test(cipher_address,TestAddressString){
  cipher__PubKey pk;
  cipher__SecKey sk;
  cipher__Address addr, addr2, addr3;
  GoString str;

  str.p = buff;
  str.n = 0;

  SKY_cipher_GenerateKeyPair(&pk, &sk);
  SKY_cipher_AddressFromPubKey(&pk, &addr);
  SKY_cipher_Address_String(&addr, (GoString_ *)&str);
  cr_assert(SKY_cipher_DecodeBase58Address(str, &addr2) == SKY_OK);
  cr_assert(eq(type(cipher__Address), addr, addr2));

  SKY_cipher_Address_String(&addr2, (GoString_ *)&str);
  cr_assert(SKY_cipher_DecodeBase58Address(str, &addr3) == SKY_OK);
  cr_assert(eq(type(cipher__Address), addr, addr2));
}

Test(cipher_address, TestAddressBulk){

  unsigned char buff[50];
  GoSlice slice = { buff, 0, 50 };

  for (int i = 0; i < 1024; ++i)
  {
    randBytes(&slice,32);
    cipher__PubKey pubkey;
    cipher__SecKey seckey;
    SKY_cipher_GenerateDeterministicKeyPair( slice,&pubkey,&seckey);
    cipher__Address addr;
    SKY_cipher_AddressFromPubKey(&pubkey,&addr);
    unsigned int err;
    err = SKY_cipher_Address_Verify(&addr,&pubkey);
    cr_assert(err == SKY_OK);
    GoString strAddr;
    SKY_cipher_Address_String(&addr, (GoString_ *)&strAddr);
    registerMemCleanup((void *) strAddr.p);
    cipher__Address addr2;

    err = SKY_cipher_DecodeBase58Address(strAddr,&addr2);
    cr_assert(err == SKY_OK);
    cr_assert(eq(type(cipher__Address),addr,addr2));
  }

}
<|MERGE_RESOLUTION|>--- conflicted
+++ resolved
@@ -98,23 +98,15 @@
   int bytes_len = bytes.len;
 
   bytes.len = bytes.len - 2;
-<<<<<<< HEAD
   cr_assert(SKY_cipher_BitcoinAddressFromBytes(bytes, &addr2) == SKY_ErrAddressInvalidLength, "no SKY address due to short bytes length");
 
   bytes.len = bytes_len;
   ((char *) bytes.data)[bytes.len - 1] = '2';
   cr_assert(SKY_cipher_BitcoinAddressFromBytes(bytes, &addr2) == SKY_ErrAddressInvalidChecksum, "no SKY address due to corrupted bytes");
-=======
-  cr_assert(SKY_cipher_AddressFromBytes(bytes, &addr2) == SKY_ERROR, "Invalid address length");
-
-  bytes.len = bytes_len;
-  ((char *) bytes.data)[bytes.len - 1] = '2';
-  cr_assert(SKY_cipher_AddressFromBytes(bytes, &addr2) == SKY_ERROR, "Invalid checksum");
 
   addr.Version = 2;
   SKY_cipher_Address_Bytes(&addr, (GoSlice_ *)&bytes);
   cr_assert(SKY_cipher_AddressFromBytes(bytes, &addr2) == SKY_ERROR, "Invalid version");
->>>>>>> 47065c65
 }
 
 Test(cipher_address, TestAddressVerify){
