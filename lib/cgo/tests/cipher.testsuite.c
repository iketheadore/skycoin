
#include "cipher.testsuite.testsuite.go.h"

void empty_gostring(GoString *s) {
  s->n = 0;
  // FIXME: this satisfies 'all buffers allocated' contract
  s->p = calloc(1, sizeof(char));
}

void empty_keysdataJSON(KeysTestDataJSON* kdj) {
  empty_gostring(&kdj->Address);
  empty_gostring(&kdj->Secret);
  empty_gostring(&kdj->Public);
  kdj->Signatures.len = 0;
  kdj->Signatures.cap = 1;
  kdj->Signatures.data = calloc(1, sizeof(GoString));
}

void json_get_gostring(json_value* value, GoString* s) {
  if (value == NULL || value->type != json_string) {
    empty_gostring(s);
  } else {
    s->n = value->u.string.length;
    s->p = (const char *) calloc(s->n + 1, sizeof(char));
    memcpy((void *) s->p, (void *)value->u.string.ptr, s->n);
    // Append NULL char , just in case
    ((char *) s->p)[s->n] = 0;
  }
}

// FIXME: Move elsewhere
json_value* loadGoldenFile(const char* file) {
  char path[FILENAME_MAX];
  if(strlen(TEST_DATA_DIR) + strlen(file) < FILENAME_MAX){
    strcat( strcpy(path, TEST_DATA_DIR) , file );
    return loadJsonFile(path);
  }
  return NULL;
}

// Deserialize InputTestData JSON representation
InputTestDataJSON* jsonToInputTestData(json_value* json, InputTestDataJSON* input_data) {
  if (!json || json->type != json_object) {
    return NULL;
  }
  json_value* hashes = get_json_value(json, "hashes", json_array);
  if (hashes == NULL) {
    return NULL;
  }
  int i = 0,
      length = hashes->u.array.length;
  json_value** hashstr_value = hashes->u.array.values;
  input_data->Hashes.len = input_data->Hashes.cap = length;
  input_data->Hashes.data = calloc(length, sizeof(GoString));
  GoString* s = (GoString *) input_data->Hashes.data;
  for (; i < length; i++, hashstr_value++, s++) {
    if ((*hashstr_value)->type != json_string) {
      // String value expected. Replace with empty string.
      empty_gostring(s);
    } else {
      json_get_gostring(*hashstr_value, s);
    }
  }
  return input_data;
}

// Mark all elements of input data for disposal
//
// Cleanup is consistent with InputTestDataToJSON
InputTestData* registerInputTestDataCleanup(InputTestData* input_data) {
  registerMemCleanup(input_data->Hashes.data);
  return input_data;
}

// Mark all elements of input data for disposal
//
// Cleanup is consistent with InputTestDataFromJSON
InputTestDataJSON* registerInputTestDataJSONCleanup(InputTestDataJSON* input_data) {
  int i = 0,
      length = input_data->Hashes.len;
  GoString* s = input_data->Hashes.data;
  for (; i < length; ++i, s++) {
    registerMemCleanup((void *) s->p);
  }
  registerMemCleanup(input_data->Hashes.data);
  return input_data;
}

// InputTestDataToJSON converts InputTestData to InputTestDataJSON
//
// Allocated memory has to be disposed for:
//
// - input_data.len * sizeof(GoString_) bytes for the strings slice data
// - Buffers to store individual string data
void InputTestDataToJSON(InputTestData* input_data, InputTestDataJSON* json_data) {
  GoSlice* hashes = &input_data->Hashes;
  GoSlice* hexstrings = &json_data->Hashes;
  GoString_* s = hexstrings->data = calloc(hashes->len, sizeof(GoString_));
  hexstrings->len = hexstrings->cap = hashes->len;

  cipher__SHA256* hash = hashes->data;

  int i;
  for (i = 0; i < hashes->len; i++, hash++, s++) {
    SKY_cipher_SHA256_Hex(hash, s);
  }
}

// InputTestDataFromJSON converts InputTestDataJSON to InputTestData
//
// Allocated memory has to be disposed for:
//
// - json_data.len * sizeof(cipher_SHA256) bytes for the strings slice data
GoUint32 InputTestDataFromJSON(InputTestDataJSON* json_data, InputTestData* input_data) {
  GoSlice *hexstrings = &json_data->Hashes;
  GoSlice* hashes = &input_data->Hashes;
  cipher__SHA256* hash = hashes->data = calloc(hexstrings->len, sizeof(cipher__SHA256));
  hashes->len = hashes->cap = hexstrings->len;

  GoString* s = hexstrings->data;

  int i;
  GoUint32 err = SKY_OK;
  for (i = 0; i < hexstrings->len && err == SKY_OK; i++, s++, hash++) {
    err = SKY_cipher_SHA256FromHex(*s, hash);
  }
  if (err == SKY_ERROR)
    free(hashes->data);
  return err;
}

// Deserialize KeysTestData JSON representation
KeysTestDataJSON* jsonToKeysTestData(json_value* json, KeysTestDataJSON* input_data) {
  if (json->type != json_object) {
    return NULL;
  }
  json_value* value = json_get_string(json, "address");
  json_get_gostring(value, &input_data->Address);
  value = json_get_string(json, "secret");
  json_get_gostring(value, &input_data->Secret);
  value = json_get_string(json, "public");
  json_get_gostring(value, &input_data->Public);

  value = get_json_value(json, "signatures", json_array);
  if (value == NULL) {
    return input_data;
  }
  int i = 0,
      length = value->u.array.length;
  json_value** array_value = value->u.array.values;
  input_data->Signatures.len = input_data->Signatures.cap = length;
  input_data->Signatures.data = calloc(length, sizeof(GoString));
  GoString* s = (GoString *) input_data->Signatures.data;
  for (; i < length; i++, array_value++, s++) {
    if ((*array_value)->type != json_string) {
      // String value expected. Replace with empty string
      empty_gostring(s);
    } else {
      json_get_gostring(*array_value, s);
    }
  }
  return input_data;
}

// Mark all elements of input data for disposal
//
// Cleanup is consistent with KeysTestDataFromJSON
KeysTestData* registerKeysTestDataCleanup(KeysTestData* input_data) {
  registerMemCleanup(input_data->Signatures.data);
  return input_data;
}

// Mark all elements of input data for disposal
//
// Cleanup is consistent with KeysTestDataFromJSON
KeysTestDataJSON* registerKeysTestDataJSONCleanup(KeysTestDataJSON* input_data) {
  registerMemCleanup((void*) input_data->Address.p);
  registerMemCleanup((void*) input_data->Secret.p);
  registerMemCleanup((void*) input_data->Public.p);

  int i = 0,
      length = input_data->Signatures.len;
  GoString* s = input_data->Signatures.data;
  for (; i < length; ++i, s++) {
    registerMemCleanup((void *) s->p);
  }
  registerMemCleanup(input_data->Signatures.data);
  return input_data;
}

// KeysTestDataToJSON converts KeysTestData to KeysTestDataJSON
//
// Allocated memory has to be disposed for:
//
// - input_data.Signatures.len * sizeof(GoString_) bytes for the strings slice data
// - Buffers to store individual string data
// - Buffer to store address hex string data
// - Buffer to store pubkey hex string data
// - Buffer to store seckey secret hex string data
void KeysTestDataToJson(KeysTestData* input_data, KeysTestDataJSON* json_data) {
  SKY_cipher_Address_String(&input_data->Address, (GoString_*) &json_data->Address);
  SKY_cipher_SecKey_Hex(&input_data->Secret, (GoString_*) &json_data->Secret);
  SKY_cipher_PubKey_Hex(&input_data->Public, (GoString_*) &json_data->Public);

  json_data->Signatures.len = json_data->Signatures.cap = input_data->Signatures.len;
  GoString* s = json_data->Signatures.data = calloc(input_data->Signatures.len, sizeof(GoString));

  cipher__Sig* sig = (cipher__Sig*) input_data->Signatures.data;
  int i;

  for (i = 0; i < input_data->Signatures.len; i++, sig++, s++) {
    SKY_cipher_Sig_Hex(sig, (GoString_*) s);
  }
}

// KeysTestDataFromJSON converts KeysTestDataJSON to KeysTestData
//
//
// Allocated memory has to be disposed for:
//
// - json_data.Signatures.len * sizeof(cipher__Sig) bytes for sigs slice data
GoUint32 KeysTestDataFromJSON(KeysTestDataJSON* json_data, KeysTestData* input_data) {
  GoUint32 err = SKY_cipher_DecodeBase58Address(json_data->Address, &input_data->Address);
  if (err == SKY_ERROR)
    return err;
  err = SKY_cipher_SecKeyFromHex(json_data->Secret, &input_data->Secret);
  if (err == SKY_ERROR)
    return err;
  err = SKY_cipher_PubKeyFromHex(json_data->Public, &input_data->Public);
  if (err == SKY_ERROR)
    return err;

  input_data->Signatures.len = input_data->Signatures.cap = json_data->Signatures.len;
  input_data->Signatures.data = calloc(input_data->Signatures.cap, sizeof(cipher__Sig));
  cipher__Sig* sig = (cipher__Sig*) input_data->Signatures.data;

  GoString* s = (GoString*) json_data->Signatures.data;
  int i;
  err = SKY_OK;

  for (i = 0; i < json_data->Signatures.len && err == SKY_OK; i++, sig++, s++) {
    SKY_cipher_SigFromHex(*s, sig);
  }
  if (err == SKY_ERROR)
    free(input_data->Signatures.data);
  return err;
}

// Deserialize SeedTestData JSON representation
SeedTestDataJSON* jsonToSeedTestData(json_value* json, SeedTestDataJSON* input_data) {
  if (json->type != json_object) {
    return NULL;
  }
  json_value* value = json_get_string(json, "seed");
  json_get_gostring(value, &(input_data->Seed));

  value = get_json_value(json, "keys", json_array);
  int i = 0,
      length = value->u.array.length;
  json_value** array_value = value->u.array.values;
  input_data->Keys.len = input_data->Keys.cap = length;
  input_data->Keys.data = calloc(length, sizeof(KeysTestDataJSON));
  KeysTestDataJSON* kd = (KeysTestDataJSON*) input_data->Keys.data;
  for (; i < length; i++, array_value++, kd++) {
    if ((*array_value)->type != json_object) {
      // String value expected. Replace with empty string
      empty_keysdataJSON(kd);
    } else {
      jsonToKeysTestData(*array_value, kd);
    }
  }
  return input_data;
}

// Mark all elements of input data for disposal
//
// Cleanup is consistent with SeedTestDataFromJSON
SeedTestData* registerSeedTestDataCleanup(SeedTestData* input_data) {
  registerMemCleanup(input_data->Seed.data);

  int i = 0,
      length = input_data->Keys.len;
  KeysTestData* kd = input_data->Keys.data;
  for (; i < length; ++i, kd++) {
    registerKeysTestDataCleanup(kd);
  }
  registerMemCleanup(input_data->Keys.data);
  return input_data;
}

// Mark all elements of input data for disposal
//
// Cleanup is consistent with SeedTestDataFromJSON
SeedTestDataJSON* registerSeedTestDataJSONCleanup(SeedTestDataJSON* input_data) {
  registerMemCleanup((void*) input_data->Seed.p);

  int i = 0,
      length = input_data->Keys.len;
  KeysTestDataJSON* kd = input_data->Keys.data;
  for (; i < length; ++i, kd++) {
    registerKeysTestDataJSONCleanup((void*) kd);
  }
  registerMemCleanup(input_data->Keys.data);
  return input_data;
}

// SeedTestDataToJSON converts SeedTestData to SeedTestDataJSON
//
// Allocated memory has to be disposed for:
//
// - Buffer to store seed hex data
// - input_data.Keys.len * sizeof(KeysTestDataJSON) bytes for keys test data slice
// - Memory requirements to allocate JSON data for instances of KeysTestDataJSON in Keys
//   see KeysTestDataToJSON
void SeedTestDataToJson(SeedTestData* input_data, SeedTestDataJSON* json_data) {
  json_data->Keys.len = json_data->Keys.cap = input_data->Keys.len;
  json_data->Keys.data = calloc(input_data->Keys.len, sizeof(KeysTestDataJSON));
  KeysTestDataJSON* kj = (KeysTestDataJSON*) json_data->Keys.data;

  KeysTestData* k = (KeysTestData*) input_data->Keys.data;
  int i;

  for (i = 0; i < input_data->Keys.len; i++, k++, kj++) {
    KeysTestDataToJson(k, kj);
  }

  unsigned int b64seed_size = b64e_size(input_data->Seed.len + 1) + 1;
  json_data->Seed.p = malloc(b64seed_size);
  json_data->Seed.n = b64_encode((const unsigned char*) input_data->Seed.data,
      input_data->Seed.len, input_data->Seed.data);
}

// SeedTestDataFromJSON converts SeedTestDataJSON to SeedTestData
//
//
// Allocated memory has to be disposed for:
//
// - Seed slice bytes buffer
// - json_data.Keys.len * sizeof(cipher__KeysTestData) bytes for keys test slice data
// - Memory requirements to allocate individual instances of KeyTestData in Keys
//   see KeysTestDataFromJSON
GoUint32 SeedTestDataFromJSON(SeedTestDataJSON* json_data, SeedTestData* input_data) {
  input_data->Seed.cap = b64d_size(json_data->Seed.n);
  input_data->Seed.data = malloc(input_data->Seed.cap);
  input_data->Seed.len = b64_decode((const unsigned char *)json_data->Seed.p,
      json_data->Seed.n, input_data->Seed.data);

  input_data->Keys.len = input_data->Keys.cap = json_data->Keys.len;
  input_data->Keys.data = calloc(input_data->Keys.cap, sizeof(KeysTestData));
  KeysTestData* k = (KeysTestData*) input_data->Keys.data;

  KeysTestDataJSON* kj = (KeysTestDataJSON*) json_data->Keys.data;
  int i;
  GoUint32 err = SKY_OK;

  for (i = 0; i < json_data->Keys.len && err == SKY_OK; i++, k++, kj++) {
    err = KeysTestDataFromJSON(kj, k);
  }
  if (err == SKY_ERROR)
    free(input_data->Keys.data);
  return err;
}

// ValidateSeedData validates the provided SeedTestData against the current cipher library.
// inputData is required if SeedTestData contains signatures
void ValidateSeedData(SeedTestData* seedData, InputTestData* inputData) {
  cipher__PubKey pubkey;
  cipher__SecKey seckey;
  GoSlice keys;

  // Force allocation of memory for slice buffer
  keys.len = keys.cap = 0;
  keys.data = NULL;

  SKY_cipher_GenerateDeterministicKeyPairs(seedData->Seed, seedData->Keys.len, (GoSlice_*) &keys);

  cr_assert(keys.data != NULL,
      "SKY_cipher_GenerateDeterministicKeyPairs must allocate memory slice with zero cap");
  // Ensure buffer allocated for generated keys is disposed after testing
  registerMemCleanup(keys.data);
  cr_assert(seedData->Keys.len - keys.len == 0,
      "SKY_cipher_GenerateDeterministicKeyPairs must generate expected number of keys");

  cipher__SecKey  skNull;
  cipher__PubKey  pkNull;
  cipher__Address addrNull;
  cipher__Sig     sigNull;

  struct cr_mem mem_actual;
  struct cr_mem mem_expect;

  memset((void *)&skNull, 0, sizeof(cipher__SecKey));
  memset((void *)&pkNull, 0, sizeof(cipher__PubKey));
  memset((void *)&addrNull, 0, sizeof(cipher__Address));
  memset((void *)&sigNull, 0, sizeof(cipher__Sig));

  int i = 0;
  KeysTestData* expected = (KeysTestData*) seedData->Keys.data;
  cipher__SecKey *s = (cipher__SecKey*) keys.data;
  for (; i < keys.len; i++, s++, expected++) {
    mem_expect.data = skNull;
    mem_actual.data = *s;
    mem_actual.size = mem_expect.size = sizeof(cipher__SecKey);
    cr_assert(ne(mem, mem_actual, mem_expect),
        "%d-th secret key must not be null", i);
    cr_assert(eq(u8[32], (*s), expected->Secret),
        "%d-th generated secret key must match provided secret key", i);

    cipher__PubKey p;
    SKY_cipher_PubKeyFromSecKey(s, &p);
    mem_expect.data = pkNull;
    mem_actual.data = p;
    mem_actual.size = mem_expect.size = sizeof(cipher__PubKey);
    cr_assert(ne(mem, mem_actual, mem_expect),
        "%d-th public key must not be null", i);
    cr_assert(eq(u8[33], expected->Public, p),
        "%d-th derived public key must match provided public key", i);

    cipher__Address addr1;
    SKY_cipher_AddressFromPubKey(&p, &addr1);
    cr_assert(ne(type(cipher__Address), addrNull, addr1),
        "%d-th address from pubkey must not be null", i);
    cr_assert(eq(type(cipher__Address), expected->Address, addr1),
        "%d-th derived address must match provided address", i);

    cipher__Address addr2;
    SKY_cipher_AddressFromSecKey(s, &addr2);
    cr_assert(ne(type(cipher__Address), addrNull, addr1),
        "%d-th address from sec key must not be null", i);
    cr_assert(eq(type(cipher__Address), addr1, addr2),
        "%d-th SKY_cipher_AddressFromPubKey and SKY_cipher_AddressFromSecKey must generate same addresses", i);

    // TODO : Translate once secp256k1 be part of libskycoin
  GoInt validSec;
<<<<<<< HEAD
	char bufferSecKey[101];
	strnhex((unsigned char *)s, bufferSecKey, sizeof(cipher__SecKey));
	GoSlice slseckey = { bufferSecKey,sizeof(cipher__SecKey),65  };
	SKY_secp256k1_VerifySeckey(slseckey,&validSec);
  cr_assert(validSec ==1 ,"SKY_secp256k1_VerifySeckey failed");

	GoInt validPub;
	GoSlice slpubkey = { &p,sizeof(cipher__PubKey), sizeof(cipher__PubKey) };
	SKY_secp256k1_VerifyPubkey(slpubkey,&validPub);
	cr_assert(validPub ==1 ,"SKY_secp256k1_VerifyPubkey failed");
=======
  char bufferSecKey[101];
  strnhex((unsigned char *)s, bufferSecKey, sizeof(cipher__SecKey));
  GoSlice slseckey = { bufferSecKey,sizeof(cipher__SecKey),65  };
  SKY_secp256k1_VerifySeckey(slseckey,&validSec);
  cr_assert(validSec ==1 ,"SKY_secp256k1_VerifySeckey failed");

  GoInt validPub;
  GoSlice slpubkey = { &p,sizeof(cipher__PubKey), sizeof(cipher__PubKey) };
  SKY_secp256k1_VerifyPubkey(slpubkey,&validPub);
  cr_assert(validPub ==1 ,"SKY_secp256k1_VerifyPubkey failed");
>>>>>>> 7e453f37

    // FIXME: without cond : 'not give a valid preprocessing token'
    bool cond = (!(inputData == NULL && expected->Signatures.len != 0));
    cr_assert(cond, "%d seed data contains signatures but input data was not provided", i);

    if (inputData != NULL) {
      cr_assert(expected->Signatures.len == inputData->Hashes.len,
          "Number of signatures in %d-th seed data does not match number of hashes in input data", i);

      cipher__SHA256* h = (cipher__SHA256*) inputData->Hashes.data;
      cipher__Sig* sig = (cipher__Sig*) expected->Signatures.data;
      int j = 0;
      for (; j < inputData->Hashes.len; j++, h++, sig++) {
        mem_expect.data = sigNull;
        mem_actual.data = *sig;
        mem_actual.size = mem_expect.size = sizeof(cipher__Sig);
        cr_assert(ne(mem, mem_actual, mem_expect),
            "%d-th provided signature for %d-th data set must not be null", j, i);
        GoUint32 err = SKY_cipher_VerifySignature(&p, sig, h);
        cr_assert(err == SKY_OK,
            "SKY_cipher_VerifySignature failed: error=%d dataset=%d hashidx=%d", err, i, j);
        err = SKY_cipher_ChkSig(&addr1, h, sig);
        cr_assert(err == SKY_OK, "SKY_cipher_ChkSig failed: error=%d dataset=%d hashidx=%d", err, i, j);
        err = SKY_cipher_VerifySignedHash(sig, h);
        cr_assert(err == SKY_OK,
            "SKY_cipher_VerifySignedHash failed: error=%d dataset=%d hashidx=%d", err, i, j);

        cipher__PubKey p2;
        err = SKY_cipher_PubKeyFromSig(sig, h, &p2);
        cr_assert(err == SKY_OK,
            "SKY_cipher_PubKeyFromSig failed: error=%d dataset=%d hashidx=%d", err, i, j);
        cr_assert(eq(u8[32], p, p2),
            "public key derived from %d-th signature in %d-th dataset must match public key derived from secret",
            j, i);

        cipher__Sig sig2;
        SKY_cipher_SignHash(h, s, &sig2);
        mem_expect.data = sigNull;
        mem_actual.data = sig2;
        mem_actual.size = mem_expect.size = sizeof(cipher__Sig);
        cr_assert(ne(mem, mem_actual, mem_expect),
            "created signature for %d-th hash in %d-th dataset is null", j, i);

        // NOTE: signatures are not deterministic, they use a nonce,
        // so we don't compare the generated sig to the provided sig
      }
    }
  }
}<|MERGE_RESOLUTION|>--- conflicted
+++ resolved
@@ -432,18 +432,6 @@
 
     // TODO : Translate once secp256k1 be part of libskycoin
   GoInt validSec;
-<<<<<<< HEAD
-	char bufferSecKey[101];
-	strnhex((unsigned char *)s, bufferSecKey, sizeof(cipher__SecKey));
-	GoSlice slseckey = { bufferSecKey,sizeof(cipher__SecKey),65  };
-	SKY_secp256k1_VerifySeckey(slseckey,&validSec);
-  cr_assert(validSec ==1 ,"SKY_secp256k1_VerifySeckey failed");
-
-	GoInt validPub;
-	GoSlice slpubkey = { &p,sizeof(cipher__PubKey), sizeof(cipher__PubKey) };
-	SKY_secp256k1_VerifyPubkey(slpubkey,&validPub);
-	cr_assert(validPub ==1 ,"SKY_secp256k1_VerifyPubkey failed");
-=======
   char bufferSecKey[101];
   strnhex((unsigned char *)s, bufferSecKey, sizeof(cipher__SecKey));
   GoSlice slseckey = { bufferSecKey,sizeof(cipher__SecKey),65  };
@@ -454,7 +442,6 @@
   GoSlice slpubkey = { &p,sizeof(cipher__PubKey), sizeof(cipher__PubKey) };
   SKY_secp256k1_VerifyPubkey(slpubkey,&validPub);
   cr_assert(validPub ==1 ,"SKY_secp256k1_VerifyPubkey failed");
->>>>>>> 7e453f37
 
     // FIXME: without cond : 'not give a valid preprocessing token'
     bool cond = (!(inputData == NULL && expected->Signatures.len != 0));
