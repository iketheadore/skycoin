package main

import (
	"reflect"
	"unsafe"

	cipher "github.com/skycoin/skycoin/src/cipher"
)

/*

#include <string.h>
#include <stdlib.h>
#include "skytypes.h"

  #include "skytypes.h"
*/
import "C"

//export SKY_cipher_DecodeBase58Address
func SKY_cipher_DecodeBase58Address(_addr string, _arg1 *C.cipher__Address) (____error_code uint32) {
	____error_code = SKY_OK
	defer func() {
		____error_code = catchApiPanic(____error_code, recover())
	}()
	checkAPIReady()

	addr, err := cipher.DecodeBase58Address(_addr)
	____error_code = libErrorCode(err)
<<<<<<< HEAD
=======
	if err == nil {
		*_arg1 = *(*C.cipher__Address)(unsafe.Pointer(&addr))
	}
	return
}

//export SKY_cipher_AddressFromBytes
func SKY_cipher_AddressFromBytes(_b []byte, _arg1 *C.cipher__Address) (____error_code uint32) {
	____error_code = SKY_OK
	defer func() {
		____error_code = catchApiPanic(____error_code, recover())
	}()
	checkAPIReady()

	addr, err := cipher.AddressFromBytes(_b)
	____error_code = libErrorCode(err)
>>>>>>> b733b13d
	if err == nil {
		*_arg1 = *(*C.cipher__Address)(unsafe.Pointer(&addr))
	}
	return
<<<<<<< HEAD
}

//export SKY_cipher_AddressFromBytes
func SKY_cipher_AddressFromBytes(_b []byte, _arg1 *C.cipher__Address) (____error_code uint32) {
	____error_code = SKY_OK
	defer func() {
		____error_code = catchApiPanic(____error_code, recover())
	}()
	checkAPIReady()
	b := *(*[]byte)(unsafe.Pointer(&_b))
	__arg1, ____return_err := cipher.AddressFromBytes(b)
	____error_code = libErrorCode(____return_err)
	if ____return_err == nil {
		*_arg1 = *(*C.cipher__Address)(unsafe.Pointer(&__arg1))
	}
	return
=======
>>>>>>> b733b13d
}

//export SKY_cipher_AddressFromPubKey
func SKY_cipher_AddressFromPubKey(_pubKey *C.cipher__PubKey, _arg1 *C.cipher__Address) (____error_code uint32) {
	____error_code = SKY_OK
	defer func() {
		____error_code = catchApiPanic(____error_code, recover())
	}()
	checkAPIReady()

	pubKey := (*cipher.PubKey)(unsafe.Pointer(_pubKey))

	addr := cipher.AddressFromPubKey(*pubKey)
	*_arg1 = *(*C.cipher__Address)(unsafe.Pointer(&addr))
	return
}

//export SKY_cipher_AddressFromSecKey
func SKY_cipher_AddressFromSecKey(_secKey *C.cipher__SecKey, _arg1 *C.cipher__Address) (____error_code uint32) {
	____error_code = SKY_OK
	defer func() {
		____error_code = catchApiPanic(____error_code, recover())
	}()
	checkAPIReady()

	var secKey cipher.SecKey
	secKey = *(*cipher.SecKey)(unsafe.Pointer(_secKey))
<<<<<<< HEAD
	addr := cipher.AddressFromSecKey(secKey)
	*_arg1 = *(*C.cipher__Address)(unsafe.Pointer(&addr))
	return
}

//export SKY_cipher_BitcoinDecodeBase58Address
func SKY_cipher_BitcoinDecodeBase58Address(_addr string, _arg1 *C.cipher__Address) (____error_code uint32) {
	____error_code = SKY_OK
	defer func() {
		____error_code = catchApiPanic(____error_code, recover())
	}()
	checkAPIReady()

	addr, err := cipher.BitcoinDecodeBase58Address(_addr)
=======
	addr, err := cipher.AddressFromSecKey(secKey)
>>>>>>> b733b13d
	____error_code = libErrorCode(err)
	if err == nil {
		*_arg1 = *(*C.cipher__Address)(unsafe.Pointer(&addr))
	}
	return
<<<<<<< HEAD
}

//export SKY_cipher_Address_Null
func SKY_cipher_Address_Null(_addr *C.cipher__Address, _arg0 *bool) (____error_code uint32) {
	____error_code = SKY_OK
	defer func() {
		____error_code = catchApiPanic(____error_code, recover())
	}()
	checkAPIReady()

	addr := *inplaceAddress(_addr)
	__arg0 := addr.Null()
	*_arg0 = __arg0
	return
}

//export SKY_cipher_Address_Bytes
func SKY_cipher_Address_Bytes(_addr *C.cipher__Address, _arg0 *C.GoSlice_) (____error_code uint32) {
=======
}

//export SKY_cipher_Address_Null
func SKY_cipher_Address_Null(_addr *C.cipher__Address, _arg0 *bool) (____error_code uint32) {
>>>>>>> b733b13d
	____error_code = SKY_OK
	defer func() {
		____error_code = catchApiPanic(____error_code, recover())
	}()
	checkAPIReady()

<<<<<<< HEAD
	addr := (*cipher.Address)(unsafe.Pointer(_addr))
	bytes := addr.Bytes()
	copyToGoSlice(reflect.ValueOf(bytes), _arg0)
	return
}

//export SKY_cipher_Address_BitcoinBytes
func SKY_cipher_Address_BitcoinBytes(_addr *C.cipher__Address, _arg0 *C.GoSlice_) (____error_code uint32) {
=======
	addr := *inplaceAddress(_addr)
	__arg0 := addr.Null()
	*_arg0 = __arg0
	return
}

//export SKY_cipher_Address_Bytes
func SKY_cipher_Address_Bytes(_addr *C.cipher__Address, _arg0 *C.GoSlice_) (____error_code uint32) {
>>>>>>> b733b13d
	____error_code = SKY_OK
	defer func() {
		____error_code = catchApiPanic(____error_code, recover())
	}()
	checkAPIReady()

	addr := (*cipher.Address)(unsafe.Pointer(_addr))
	bytes := addr.Bytes()
	copyToGoSlice(reflect.ValueOf(bytes), _arg0)
	return
}

//export SKY_cipher_Address_Verify
func SKY_cipher_Address_Verify(_addr *C.cipher__Address, _key *C.cipher__PubKey) (____error_code uint32) {
	____error_code = SKY_OK
	defer func() {
		____error_code = catchApiPanic(____error_code, recover())
	}()
	checkAPIReady()

	addr := (*cipher.Address)(unsafe.Pointer(_addr))
	key := (*cipher.PubKey)(unsafe.Pointer(_key))
	err := addr.Verify(*key)
	____error_code = libErrorCode(err)
	return
}

//export SKY_cipher_Address_String
func SKY_cipher_Address_String(_addr *C.cipher__Address, _arg1 *C.GoString_) (____error_code uint32) {
	____error_code = SKY_OK
	defer func() {
		____error_code = catchApiPanic(____error_code, recover())
	}()
	checkAPIReady()
<<<<<<< HEAD

	addr := (*cipher.Address)(unsafe.Pointer(_addr))
	s := addr.String()
	copyString(s, _arg1)
	return
}

//export SKY_cipher_Address_BitcoinString
func SKY_cipher_Address_BitcoinString(_addr *C.cipher__Address, _arg1 *C.GoString_) (____error_code uint32) {
	____error_code = SKY_OK
	defer func() {
		____error_code = catchApiPanic(____error_code, recover())
	}()
	checkAPIReady()

=======

>>>>>>> b733b13d
	addr := (*cipher.Address)(unsafe.Pointer(_addr))
	s := addr.String()
	copyString(s, _arg1)
	return
}

//export SKY_cipher_Address_Checksum
func SKY_cipher_Address_Checksum(_addr *C.cipher__Address, _arg0 *C.cipher__Checksum) (____error_code uint32) {
	____error_code = SKY_OK
	defer func() {
		____error_code = catchApiPanic(____error_code, recover())
	}()
	checkAPIReady()
<<<<<<< HEAD

	addr := (*cipher.Address)(unsafe.Pointer(_addr))
	cs := addr.Checksum()
	C.memcpy(unsafe.Pointer(_arg0), unsafe.Pointer(&cs[0]), C.size_t(len(cs)))
	return
}

//export SKY_cipher_Address_BitcoinChecksum
func SKY_cipher_Address_BitcoinChecksum(_addr *C.cipher__Address, _arg0 *C.cipher__Checksum) (____error_code uint32) {
	____error_code = SKY_OK
	defer func() {
		____error_code = catchApiPanic(____error_code, recover())
	}()
	checkAPIReady()

=======

>>>>>>> b733b13d
	addr := (*cipher.Address)(unsafe.Pointer(_addr))
	cs := addr.Checksum()
	C.memcpy(unsafe.Pointer(_arg0), unsafe.Pointer(&cs[0]), C.size_t(len(cs)))
	return
<<<<<<< HEAD
}

//export SKY_cipher_BitcoinAddressFromPubkey
func SKY_cipher_BitcoinAddressFromPubkey(_pubkey *C.cipher__PubKey, _arg1 *C.GoString_) (____error_code uint32) {
	____error_code = SKY_OK
	defer func() {
		____error_code = catchApiPanic(____error_code, recover())
	}()
	checkAPIReady()

	pubkey := (*cipher.PubKey)(unsafe.Pointer(_pubkey))
	s := cipher.BitcoinAddressFromPubkey(*pubkey)
	copyString(s, _arg1)
	return
}

//export SKY_cipher_BitcoinWalletImportFormatFromSeckey
func SKY_cipher_BitcoinWalletImportFormatFromSeckey(_seckey *C.cipher__SecKey, _arg1 *C.GoString_) (____error_code uint32) {
	____error_code = SKY_OK
	defer func() {
		____error_code = catchApiPanic(____error_code, recover())
	}()
	checkAPIReady()

	seckey := (*cipher.SecKey)(unsafe.Pointer(_seckey))
	s := cipher.BitcoinWalletImportFormatFromSeckey(*seckey)
	copyString(s, _arg1)
	return
}

//export SKY_cipher_BitcoinAddressFromBytes
func SKY_cipher_BitcoinAddressFromBytes(_b []byte, _arg1 *C.cipher__Address) (____error_code uint32) {
	____error_code = SKY_OK
	defer func() {
		____error_code = catchApiPanic(____error_code, recover())
	}()
	checkAPIReady()

	addr, err := cipher.BitcoinAddressFromBytes(_b)
	errcode := libErrorCode(err)
	if err == nil {
		*_arg1 = *(*C.cipher__Address)(unsafe.Pointer(&addr))
	}
	____error_code = errcode
	return
}

//export SKY_cipher_SecKeyFromWalletImportFormat
func SKY_cipher_SecKeyFromWalletImportFormat(_input string, _arg1 *C.cipher__SecKey) (____error_code uint32) {
	____error_code = SKY_OK
	defer func() {
		____error_code = catchApiPanic(____error_code, recover())
	}()
	checkAPIReady()

	seckey, err := cipher.SecKeyFromWalletImportFormat(_input)
	errcode := libErrorCode(err)
	if err == nil {
		*_arg1 = *(*C.cipher__SecKey)(unsafe.Pointer(&seckey))
	}
	____error_code = errcode
	return
=======
>>>>>>> b733b13d
}<|MERGE_RESOLUTION|>--- conflicted
+++ resolved
@@ -27,8 +27,6 @@
 
 	addr, err := cipher.DecodeBase58Address(_addr)
 	____error_code = libErrorCode(err)
-<<<<<<< HEAD
-=======
 	if err == nil {
 		*_arg1 = *(*C.cipher__Address)(unsafe.Pointer(&addr))
 	}
@@ -45,30 +43,10 @@
 
 	addr, err := cipher.AddressFromBytes(_b)
 	____error_code = libErrorCode(err)
->>>>>>> b733b13d
 	if err == nil {
 		*_arg1 = *(*C.cipher__Address)(unsafe.Pointer(&addr))
 	}
 	return
-<<<<<<< HEAD
-}
-
-//export SKY_cipher_AddressFromBytes
-func SKY_cipher_AddressFromBytes(_b []byte, _arg1 *C.cipher__Address) (____error_code uint32) {
-	____error_code = SKY_OK
-	defer func() {
-		____error_code = catchApiPanic(____error_code, recover())
-	}()
-	checkAPIReady()
-	b := *(*[]byte)(unsafe.Pointer(&_b))
-	__arg1, ____return_err := cipher.AddressFromBytes(b)
-	____error_code = libErrorCode(____return_err)
-	if ____return_err == nil {
-		*_arg1 = *(*C.cipher__Address)(unsafe.Pointer(&__arg1))
-	}
-	return
-=======
->>>>>>> b733b13d
 }
 
 //export SKY_cipher_AddressFromPubKey
@@ -96,30 +74,12 @@
 
 	var secKey cipher.SecKey
 	secKey = *(*cipher.SecKey)(unsafe.Pointer(_secKey))
-<<<<<<< HEAD
-	addr := cipher.AddressFromSecKey(secKey)
-	*_arg1 = *(*C.cipher__Address)(unsafe.Pointer(&addr))
-	return
-}
-
-//export SKY_cipher_BitcoinDecodeBase58Address
-func SKY_cipher_BitcoinDecodeBase58Address(_addr string, _arg1 *C.cipher__Address) (____error_code uint32) {
-	____error_code = SKY_OK
-	defer func() {
-		____error_code = catchApiPanic(____error_code, recover())
-	}()
-	checkAPIReady()
-
-	addr, err := cipher.BitcoinDecodeBase58Address(_addr)
-=======
 	addr, err := cipher.AddressFromSecKey(secKey)
->>>>>>> b733b13d
 	____error_code = libErrorCode(err)
 	if err == nil {
 		*_arg1 = *(*C.cipher__Address)(unsafe.Pointer(&addr))
 	}
 	return
-<<<<<<< HEAD
 }
 
 //export SKY_cipher_Address_Null
@@ -138,37 +98,6 @@
 
 //export SKY_cipher_Address_Bytes
 func SKY_cipher_Address_Bytes(_addr *C.cipher__Address, _arg0 *C.GoSlice_) (____error_code uint32) {
-=======
-}
-
-//export SKY_cipher_Address_Null
-func SKY_cipher_Address_Null(_addr *C.cipher__Address, _arg0 *bool) (____error_code uint32) {
->>>>>>> b733b13d
-	____error_code = SKY_OK
-	defer func() {
-		____error_code = catchApiPanic(____error_code, recover())
-	}()
-	checkAPIReady()
-
-<<<<<<< HEAD
-	addr := (*cipher.Address)(unsafe.Pointer(_addr))
-	bytes := addr.Bytes()
-	copyToGoSlice(reflect.ValueOf(bytes), _arg0)
-	return
-}
-
-//export SKY_cipher_Address_BitcoinBytes
-func SKY_cipher_Address_BitcoinBytes(_addr *C.cipher__Address, _arg0 *C.GoSlice_) (____error_code uint32) {
-=======
-	addr := *inplaceAddress(_addr)
-	__arg0 := addr.Null()
-	*_arg0 = __arg0
-	return
-}
-
-//export SKY_cipher_Address_Bytes
-func SKY_cipher_Address_Bytes(_addr *C.cipher__Address, _arg0 *C.GoSlice_) (____error_code uint32) {
->>>>>>> b733b13d
 	____error_code = SKY_OK
 	defer func() {
 		____error_code = catchApiPanic(____error_code, recover())
@@ -203,25 +132,7 @@
 		____error_code = catchApiPanic(____error_code, recover())
 	}()
 	checkAPIReady()
-<<<<<<< HEAD
 
-	addr := (*cipher.Address)(unsafe.Pointer(_addr))
-	s := addr.String()
-	copyString(s, _arg1)
-	return
-}
-
-//export SKY_cipher_Address_BitcoinString
-func SKY_cipher_Address_BitcoinString(_addr *C.cipher__Address, _arg1 *C.GoString_) (____error_code uint32) {
-	____error_code = SKY_OK
-	defer func() {
-		____error_code = catchApiPanic(____error_code, recover())
-	}()
-	checkAPIReady()
-
-=======
-
->>>>>>> b733b13d
 	addr := (*cipher.Address)(unsafe.Pointer(_addr))
 	s := addr.String()
 	copyString(s, _arg1)
@@ -235,92 +146,9 @@
 		____error_code = catchApiPanic(____error_code, recover())
 	}()
 	checkAPIReady()
-<<<<<<< HEAD
 
 	addr := (*cipher.Address)(unsafe.Pointer(_addr))
 	cs := addr.Checksum()
 	C.memcpy(unsafe.Pointer(_arg0), unsafe.Pointer(&cs[0]), C.size_t(len(cs)))
 	return
-}
-
-//export SKY_cipher_Address_BitcoinChecksum
-func SKY_cipher_Address_BitcoinChecksum(_addr *C.cipher__Address, _arg0 *C.cipher__Checksum) (____error_code uint32) {
-	____error_code = SKY_OK
-	defer func() {
-		____error_code = catchApiPanic(____error_code, recover())
-	}()
-	checkAPIReady()
-
-=======
-
->>>>>>> b733b13d
-	addr := (*cipher.Address)(unsafe.Pointer(_addr))
-	cs := addr.Checksum()
-	C.memcpy(unsafe.Pointer(_arg0), unsafe.Pointer(&cs[0]), C.size_t(len(cs)))
-	return
-<<<<<<< HEAD
-}
-
-//export SKY_cipher_BitcoinAddressFromPubkey
-func SKY_cipher_BitcoinAddressFromPubkey(_pubkey *C.cipher__PubKey, _arg1 *C.GoString_) (____error_code uint32) {
-	____error_code = SKY_OK
-	defer func() {
-		____error_code = catchApiPanic(____error_code, recover())
-	}()
-	checkAPIReady()
-
-	pubkey := (*cipher.PubKey)(unsafe.Pointer(_pubkey))
-	s := cipher.BitcoinAddressFromPubkey(*pubkey)
-	copyString(s, _arg1)
-	return
-}
-
-//export SKY_cipher_BitcoinWalletImportFormatFromSeckey
-func SKY_cipher_BitcoinWalletImportFormatFromSeckey(_seckey *C.cipher__SecKey, _arg1 *C.GoString_) (____error_code uint32) {
-	____error_code = SKY_OK
-	defer func() {
-		____error_code = catchApiPanic(____error_code, recover())
-	}()
-	checkAPIReady()
-
-	seckey := (*cipher.SecKey)(unsafe.Pointer(_seckey))
-	s := cipher.BitcoinWalletImportFormatFromSeckey(*seckey)
-	copyString(s, _arg1)
-	return
-}
-
-//export SKY_cipher_BitcoinAddressFromBytes
-func SKY_cipher_BitcoinAddressFromBytes(_b []byte, _arg1 *C.cipher__Address) (____error_code uint32) {
-	____error_code = SKY_OK
-	defer func() {
-		____error_code = catchApiPanic(____error_code, recover())
-	}()
-	checkAPIReady()
-
-	addr, err := cipher.BitcoinAddressFromBytes(_b)
-	errcode := libErrorCode(err)
-	if err == nil {
-		*_arg1 = *(*C.cipher__Address)(unsafe.Pointer(&addr))
-	}
-	____error_code = errcode
-	return
-}
-
-//export SKY_cipher_SecKeyFromWalletImportFormat
-func SKY_cipher_SecKeyFromWalletImportFormat(_input string, _arg1 *C.cipher__SecKey) (____error_code uint32) {
-	____error_code = SKY_OK
-	defer func() {
-		____error_code = catchApiPanic(____error_code, recover())
-	}()
-	checkAPIReady()
-
-	seckey, err := cipher.SecKeyFromWalletImportFormat(_input)
-	errcode := libErrorCode(err)
-	if err == nil {
-		*_arg1 = *(*C.cipher__SecKey)(unsafe.Pointer(&seckey))
-	}
-	____error_code = errcode
-	return
-=======
->>>>>>> b733b13d
 }