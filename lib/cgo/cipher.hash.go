--- conflicted
+++ resolved
@@ -17,26 +17,17 @@
 import "C"
 
 //export SKY_cipher_Ripemd160_Set
-<<<<<<< HEAD
 func SKY_cipher_Ripemd160_Set(_rd *C.cipher__Ripemd160, _b []byte) (____error_code uint32) {
 	____error_code = SKY_OK
 	defer func() {
 		____error_code = catchApiPanic(____error_code, recover())
 	}()
 	checkAPIReady()
-
-	rd := (*cipher.Ripemd160)(unsafe.Pointer(_rd))
-
-	rd.Set(_b)
-	____error_code = libErrorCode(nil)
-	return
-=======
-func SKY_cipher_Ripemd160_Set(_rd *C.cipher__Ripemd160, _b []byte) uint32 {
 	rd := (*cipher.Ripemd160)(unsafe.Pointer(_rd))
 
 	err := rd.Set(_b)
-	return libErrorCode(err)
->>>>>>> 47065c65
+	____error_code = libErrorCode(err)
+	return
 }
 
 //export SKY_cipher_HashRipemd160
@@ -54,26 +45,17 @@
 }
 
 //export SKY_cipher_SHA256_Set
-<<<<<<< HEAD
 func SKY_cipher_SHA256_Set(_g *C.cipher__SHA256, _b []byte) (____error_code uint32) {
 	____error_code = SKY_OK
 	defer func() {
 		____error_code = catchApiPanic(____error_code, recover())
 	}()
 	checkAPIReady()
-
-	g := (*cipher.SHA256)(unsafe.Pointer(_g))
-
-	g.Set(_b)
-	____error_code = libErrorCode(nil)
-	return
-=======
-func SKY_cipher_SHA256_Set(_g *C.cipher__SHA256, _b []byte) uint32 {
 	g := (*cipher.SHA256)(unsafe.Pointer(_g))
 
 	err := g.Set(_b)
-	return libErrorCode(err)
->>>>>>> 47065c65
+	____error_code = libErrorCode(err)
+	return
 }
 
 //export SKY_cipher_SHA256_Hex
@@ -106,17 +88,12 @@
 }
 
 //export SKY_cipher_SumSHA256
-<<<<<<< HEAD
 func SKY_cipher_SumSHA256(_b []byte, _arg1 *C.cipher__SHA256) (____error_code uint32) {
 	____error_code = SKY_OK
 	defer func() {
 		____error_code = catchApiPanic(____error_code, recover())
 	}()
 	checkAPIReady()
-
-=======
-func SKY_cipher_SumSHA256(_b []byte, _arg1 *C.cipher__SHA256) uint32 {
->>>>>>> 47065c65
 	h := cipher.SumSHA256(_b)
 
 	copyToBuffer(reflect.ValueOf(h[:]), unsafe.Pointer(_arg1), uint(SizeofSHA256))
