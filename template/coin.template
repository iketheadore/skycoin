--- conflicted
+++ resolved
@@ -78,23 +78,14 @@
 	}
 
 	// create a new fiber coin instance
-<<<<<<< HEAD
 	coin := skycoin.NewCoin(
 		skycoin.Config{
-			Node: *nodeConfig,
+			Node: nodeConfig,
 			Build: readable.BuildInfo{
 				Version: Version,
 				Commit:  Commit,
 				Branch:  Branch,
 			},
-=======
-	coin := skycoin.NewCoin(skycoin.Config{
-		Node: nodeConfig,
-		Build: visor.BuildInfo{
-			Version: Version,
-			Commit:  Commit,
-			Branch:  Branch,
->>>>>>> 3535c0e1
 		},
 	}, logger)
 
