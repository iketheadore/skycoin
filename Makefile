--- conflicted
+++ resolved
@@ -88,15 +88,7 @@
 ## Build libskycoin C client library and executable C test suites
 ## with debug symbols. Use this target to debug the source code
 ## with the help of an IDE
-<<<<<<< HEAD
-build-libc-dbg: configure-build
-	rm -Rf $(BUILDLIB_DIR)/*
-	go build -buildmode=c-shared  -o $(BUILDLIB_DIR)/libskycoin.so $(LIB_FILES)
-	go build -buildmode=c-archive -o $(BUILDLIB_DIR)/libskycoin.a  $(LIB_FILES)
-	mv $(BUILDLIB_DIR)/libskycoin.h $(INCLUDE_DIR)/
-=======
 build-libc-dbg: configure-build $(BUILDLIB_DIR)/libskycoin.so $(BUILDLIB_DIR)/libskycoin.a
->>>>>>> 8b0ff0fc
 	$(CC) -g -o $(BIN_DIR)/test_libskycoin_shared $(LIB_DIR)/cgo/tests/*.c -lskycoin                    $(LDLIBS) $(LDFLAGS)
 	$(CC) -g -o $(BIN_DIR)/test_libskycoin_static $(LIB_DIR)/cgo/tests/*.c $(BUILDLIB_DIR)/libskycoin.a $(LDLIBS) $(LDFLAGS)
 
