.DEFAULT_GOAL := help
.PHONY: run run-help test test-core test-libc test-lint build-libc check cover integration-test-stable integration-test-live install-linters format release clean help

# Static files directory
STATIC_DIR = src/gui/static

# Electron files directory
ELECTRON_DIR = electron

# ./src folder does not have code
# ./src/api folder does not have code
# ./src/util folder does not have code
# ./src/ciper/* are libraries manually vendored by cipher that do not need coverage
# ./src/gui/static* are static assets
# */testdata* folders do not have code
# ./src/consensus/example has no buildable code
PACKAGES = $(shell find ./src -type d -not -path '\./src' \
    							      -not -path '\./src/api' \
    							      -not -path '\./src/util' \
    							      -not -path '\./src/consensus/example' \
    							      -not -path '\./src/gui/static*' \
    							      -not -path '\./src/cipher/*' \
    							      -not -path '*/testdata*')

# Compilation output
<<<<<<< HEAD
BUILD_DIR = dist
BUILDLIB_DIR = $(BUILD_DIR)/libskycoin
LIB_DIR = lib
LIB_FILES = $(shell find ./lib/cgo -type f -name "*.go")
=======
BUILD_DIR = build
BUILDLIB_DIR = $(BUILD_DIR)/libskycoin
LIB_DIR = lib
LIB_FILES = $(shell find ./lib/cgo -type f -name "*.go")
BIN_DIR = bin
INCLUDE_DIR = include

# Compilation flags
CC = gcc
LIBC_LIBS = -lcriterion
LDFLAGS = -I$(INCLUDE_DIR) -I$(BUILD_DIR)/usr/include -L $(BUILDLIB_DIR) -L$(BUILD_DIR)/usr/lib

# Platform specific checks
OSNAME = $(TRAVIS_OS_NAME)

ifeq ($(shell uname -s),Linux)
  LDLIBS=$(LIBC_LIBS) -lpthread
	LDPATH=$(shell printenv LD_LIBRARY_PATH)
	LDPATHVAR=LD_LIBRARY_PATH
ifndef OSNAME
  OSNAME = linux
endif
else ifeq ($(shell uname -s),Darwin)
ifndef OSNAME
  OSNAME = osx
endif
	LDLIBS = $(LIBC_LIBS)
	LDPATH=$(shell printenv DYLD_LIBRARY_PATH)
	LDPATHVAR=DYLD_LIBRARY_PATH
else
	LDLIBS = $(LIBC_LIBS)
	LDPATH=$(shell printenv LD_LIBRARY_PATH)
	LDPATHVAR=LD_LIBRARY_PATH
endif
>>>>>>> 8ca7d767

run:  ## Run the skycoin node. To add arguments, do 'make ARGS="--foo" run'.
	go run cmd/skycoin/skycoin.go --gui-dir="./${STATIC_DIR}" ${ARGS}

run-help: ## Show skycoin node help
	@go run cmd/skycoin/skycoin.go --help

test-core: ## Run tests for Skycoin core
	go test ./cmd/... -timeout=1m
	go test ./src/... -timeout=1m

<<<<<<< HEAD
build-libc: # Build Skycoinlib C
	mkdir -p $(BUILDLIB_DIR)
	rm -Rf $(BUILDLIB_DIR)/*
	go build -buildmode=c-shared  -o $(BUILDLIB_DIR)/libskycoin.so $(LIB_FILES)
	go build -buildmode=c-archive -o $(BUILDLIB_DIR)/libskycoin.a  $(LIB_FILES)

test-libc: build-libc
	cp $(LIB_DIR)/cgo/tests/*.c $(BUILDLIB_DIR)/
	rm $(BUILDLIB_DIR)/libskycoin.so	# TODO: Get rid of this step
	gcc -o $(BUILDLIB_DIR)/test_libskycoin $(BUILDLIB_DIR)/*.c -I$(BUILDLIB_DIR) -lcriterion -lskycoin -L $(BUILDLIB_DIR)
	$(BUILDLIB_DIR)/test_libskycoin
=======
configure-build:
	mkdir -p $(BUILD_DIR)/usr/tmp $(BUILD_DIR)/usr/lib $(BUILD_DIR)/usr/include
	mkdir -p $(BUILDLIB_DIR) $(BIN_DIR) $(INCLUDE_DIR)

build-libc: configure-build # Build libskycoin C client library
	rm -Rf $(BUILDLIB_DIR)/*
	go build -buildmode=c-shared  -o $(BUILDLIB_DIR)/libskycoin.so $(LIB_FILES)
	go build -buildmode=c-archive -o $(BUILDLIB_DIR)/libskycoin.a  $(LIB_FILES)
	mv $(BUILDLIB_DIR)/libskycoin.h $(INCLUDE_DIR)/

test-libc: build-libc
	cp $(LIB_DIR)/cgo/tests/*.c $(BUILDLIB_DIR)/
	$(CC) -o $(BIN_DIR)/test_libskycoin_shared $(BUILDLIB_DIR)/*.c -lskycoin                    $(LDLIBS) $(LDFLAGS)
	$(CC) -o $(BIN_DIR)/test_libskycoin_static $(BUILDLIB_DIR)/*.c $(BUILDLIB_DIR)/libskycoin.a $(LDLIBS) $(LDFLAGS)
	$(LDPATHVAR)="$(LDPATH):$(BUILD_DIR)/usr/lib"                 $(BIN_DIR)/test_libskycoin_static
	$(LDPATHVAR)="$(LDPATH):$(BUILD_DIR)/usr/lib:$(BUILDLIB_DIR)" $(BIN_DIR)/test_libskycoin_shared

test: test-core test-libc ## Run tests
>>>>>>> 8ca7d767

lint: ## Run linters. Use make install-linters first.
	vendorcheck ./...
	gometalinter --disable-all -E vet -E goimports -E varcheck --tests --vendor ./...

check: lint test ## Run tests and linters

integration-test-stable: ## Run stable integration tests
	./ci-scripts/integration-test-stable.sh

integration-test-live: ## Run live integration tests
	./ci-scripts/integration-test-live.sh

cover: ## Runs tests on ./src/ with HTML code coverage
	@echo "mode: count" > coverage-all.out
	$(foreach pkg,$(PACKAGES),\
		go test -coverprofile=coverage.out $(pkg);\
		tail -n +2 coverage.out >> coverage-all.out;)
	go tool cover -html=coverage-all.out

install-linters: ## Install linters
	go get -u github.com/FiloSottile/vendorcheck
	go get -u github.com/alecthomas/gometalinter
	gometalinter --vendored-linters --install

install-deps-libc: configure-build # Install locally dependencies for testing libskycoin
	wget -O $(BUILD_DIR)/usr/tmp/criterion-v2.3.2-$(OSNAME)-x86_64.tar.bz2 https://github.com/Snaipe/Criterion/releases/download/v2.3.2/criterion-v2.3.2-$(OSNAME)-x86_64.tar.bz2
	tar -x -C $(BUILD_DIR)/usr/tmp/ -j -f $(BUILD_DIR)/usr/tmp/criterion-v2.3.2-$(OSNAME)-x86_64.tar.bz2 
	ls $(BUILD_DIR)/usr/tmp/criterion-v2.3.2/include
	ls -1 $(BUILD_DIR)/usr/tmp/criterion-v2.3.2/lib     | xargs -I NAME mv $(BUILD_DIR)/usr/tmp/criterion-v2.3.2/lib/NAME     $(BUILD_DIR)/usr/lib/NAME
	ls -1 $(BUILD_DIR)/usr/tmp/criterion-v2.3.2/include | xargs -I NAME mv $(BUILD_DIR)/usr/tmp/criterion-v2.3.2/include/NAME $(BUILD_DIR)/usr/include/NAME

format:  # Formats the code. Must have goimports installed (use make install-linters).
	goimports -w -local github.com/skycoin/skycoin ./cmd
	goimports -w -local github.com/skycoin/skycoin ./src
	goimports -w -local github.com/skycoin/skycoin ./lib

release: ## Build electron apps, the builds are located in electron/release folder.
	cd $(ELECTRON_DIR) && ./build.sh
	@echo release files are in the folder of electron/release

clean: ## Clean dist files and delete all builds in electron/release
	rm $(ELECTRON_DIR)/release/*

help:
	@grep -E '^[a-zA-Z_-]+:.*?## .*$$' $(MAKEFILE_LIST) | awk 'BEGIN {FS = ":.*?## "}; {printf "\033[36m%-30s\033[0m %s\n", $$1, $$2}'<|MERGE_RESOLUTION|>--- conflicted
+++ resolved
@@ -23,12 +23,6 @@
     							      -not -path '*/testdata*')
 
 # Compilation output
-<<<<<<< HEAD
-BUILD_DIR = dist
-BUILDLIB_DIR = $(BUILD_DIR)/libskycoin
-LIB_DIR = lib
-LIB_FILES = $(shell find ./lib/cgo -type f -name "*.go")
-=======
 BUILD_DIR = build
 BUILDLIB_DIR = $(BUILD_DIR)/libskycoin
 LIB_DIR = lib
@@ -63,7 +57,6 @@
 	LDPATH=$(shell printenv LD_LIBRARY_PATH)
 	LDPATHVAR=LD_LIBRARY_PATH
 endif
->>>>>>> 8ca7d767
 
 run:  ## Run the skycoin node. To add arguments, do 'make ARGS="--foo" run'.
 	go run cmd/skycoin/skycoin.go --gui-dir="./${STATIC_DIR}" ${ARGS}
@@ -75,19 +68,6 @@
 	go test ./cmd/... -timeout=1m
 	go test ./src/... -timeout=1m
 
-<<<<<<< HEAD
-build-libc: # Build Skycoinlib C
-	mkdir -p $(BUILDLIB_DIR)
-	rm -Rf $(BUILDLIB_DIR)/*
-	go build -buildmode=c-shared  -o $(BUILDLIB_DIR)/libskycoin.so $(LIB_FILES)
-	go build -buildmode=c-archive -o $(BUILDLIB_DIR)/libskycoin.a  $(LIB_FILES)
-
-test-libc: build-libc
-	cp $(LIB_DIR)/cgo/tests/*.c $(BUILDLIB_DIR)/
-	rm $(BUILDLIB_DIR)/libskycoin.so	# TODO: Get rid of this step
-	gcc -o $(BUILDLIB_DIR)/test_libskycoin $(BUILDLIB_DIR)/*.c -I$(BUILDLIB_DIR) -lcriterion -lskycoin -L $(BUILDLIB_DIR)
-	$(BUILDLIB_DIR)/test_libskycoin
-=======
 configure-build:
 	mkdir -p $(BUILD_DIR)/usr/tmp $(BUILD_DIR)/usr/lib $(BUILD_DIR)/usr/include
 	mkdir -p $(BUILDLIB_DIR) $(BIN_DIR) $(INCLUDE_DIR)
@@ -106,7 +86,6 @@
 	$(LDPATHVAR)="$(LDPATH):$(BUILD_DIR)/usr/lib:$(BUILDLIB_DIR)" $(BIN_DIR)/test_libskycoin_shared
 
 test: test-core test-libc ## Run tests
->>>>>>> 8ca7d767
 
 lint: ## Run linters. Use make install-linters first.
 	vendorcheck ./...
