typedef GoSlice_  coin__Transactions;
<<<<<<< HEAD
typedef struct{
    coin__Transactions Txns;
    GoSlice_  Fees;
    GoSlice_  Hashes;
} coin__SortableTransactions;

=======
>>>>>>> 75d6d997
/**
 * Skycoin transaction.
 *
 * Instances of this struct are included in blocks.
 */
typedef struct {
	GoInt32_ Length;              ///< Current transaction's length expressed in bytes.
	GoInt8_  Type;                ///< Transaction's version. When a node tries to process a transaction, it must verify whether it supports the transaction's type. This is intended to provide a way to update skycoin clients and servers without crashing the network. If the transaction is not compatible with the node, it should not process it.
	cipher__SHA256  InnerHash;    ///< It's a SHA256 hash of the inputs and outputs of the transaction. It is used to protect against transaction mutability. This means that the transaction cannot be altered after its creation.

	GoSlice_ Sigs;                ///< A list of digital signiatures generated by the skycoin client using the private key. It is used by Skycoin servers to verify the authenticy of the transaction. Each input requires a different signature.
	GoSlice_ In;                  ///< A list of references to unspent transaction outputs. Unlike other cryptocurrencies, such as Bitcoin, Skycoin unspent transaction outputs (UX) and Skycoin transactions (TX) are separated in the blockchain protocol, allowing for lighter transactions, thus reducing the broadcasting costs across the network.
	GoSlice_ Out;                 ///< Outputs: A list of outputs created by the client, that will be recorded in the blockchain if transactions are confirmed. An output consists of a data structure representing an UTXT, which is composed by a Skycoin address to be sent to, the amount in Skycoin to be sent, and the amount of Coin Hours to be sent, and the SHA256 hash of the previous fields.
} coin__Transaction;

/**
 * Skycoin transaction output.
 *
 * Instances are integral part of transactions included in blocks.
 */
typedef struct{
    cipher__Address Address;  ///< Receipient address.
    GoUint64_ Coins;		  ///< Amount sent to the receipient address.
    GoUint64_ Hours;          ///< Amount of Coin Hours sent to the receipient address.
} coin__TransactionOutput;<|MERGE_RESOLUTION|>--- conflicted
+++ resolved
@@ -1,13 +1,4 @@
 typedef GoSlice_  coin__Transactions;
-<<<<<<< HEAD
-typedef struct{
-    coin__Transactions Txns;
-    GoSlice_  Fees;
-    GoSlice_  Hashes;
-} coin__SortableTransactions;
-
-=======
->>>>>>> 75d6d997
 /**
  * Skycoin transaction.
  *
