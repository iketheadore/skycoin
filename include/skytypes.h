
#ifndef SKYTYPES_H
#define SKYTYPES_H

#ifndef __SIZE_TYPE__
#define __SIZE_TYPE__ unsigned int
#endif

/**
 * Go 8-bit signed integer values.
 */
typedef signed char GoInt8_;
/**
 * Go 8-bit unsigned integer values.
 */
typedef unsigned char GoUint8_;
/**
 * Go 16-bit signed integer values.
 */
typedef short GoInt16_;
/**
 * Go 16-bit unsigned integer values.
 */
typedef unsigned short GoUint16_;
/**
 * Go 32-bit signed integer values.
 */
typedef int GoInt32_;
/**
 * Go 32-bit unsigned integer values.
 */
typedef unsigned int GoUint32_;
/**
 * Go 64-bit signed integer values.
 */
typedef long long GoInt64_;
/**
 * Go 64-bit unsigned integer values.
 */
typedef unsigned long long GoUint64_;
/**
 * Go integer values aligned to the word size of the underlying architecture.
 */
typedef GoInt64_ GoInt_;
/**
 * Go unsigned integer values aligned to the word size of the underlying
 * architecture.
 */
typedef GoUint64_ GoUint_;
/**
 * Architecture-dependent type representing instances Go `uintptr` type.
 * Used as a generic representation of pointer types.
 */
typedef __SIZE_TYPE__ GoUintptr_;
/**
 * Go single precision 32-bits floating point values.
 */
typedef float GoFloat32_;
/**
 * Go double precision 64-bits floating point values.
 */
typedef double GoFloat64_;
/**
 * Instances of Go `complex` type.
 */
typedef struct{float real; float imaginary;} GoComplex64_;
/**
 * Instances of Go `complex` type.
 */
typedef struct{double real; double imaginary;} GoComplex128_;
typedef unsigned int BOOL;
typedef unsigned int error;

/*
  static assertion to make sure the file is being used on architecture
  at least with matching size of GoInt._
*/
typedef char _check_for_64_bit_pointer_matchingGoInt[sizeof(void*)==64/8 ? 1:-1];

/**
 * Instances of Go `string` type.
 */
typedef struct {
  const char *p;    ///< Pointer to string characters buffer.
  GoInt_ n;         ///< String size not counting trailing `\0` char
                    ///< if at all included.
} GoString_;
/**
 * Instances of Go `map` type.
 */
typedef void *GoMap_;

/**
 * Instances of Go `chan` channel types.
 */
typedef void *GoChan_;

/**
 * Memory handles returned back to the caller and manipulated
 * internally by API functions. Usually used to avoid type dependencies
 * with internal implementation types.
 */
typedef GoInt64_ Handle;

/**
 * Webrpc Client Handle
*/
typedef Handle WebRpcClient__Handle;

/**
 * Wallet Handle
*/
typedef Handle Wallet__Handle;

/**
 * ReadableWallet Handle
*/
typedef Handle ReadableWallet__Handle;

/**
 * ReadableEntry Handle
*/
typedef Handle ReadableEntry__Handle;

/**
 * Options Handle
*/
typedef Handle Options__Handle;


/**
 * Config Handle
*/
typedef Handle Config__Handle;

/**
 * App Handle
*/
typedef Handle App__Handle;

/**
 * Gcli Context Handle
*/
typedef Handle Context__Handle;

/**
 * API Client Handle
*/
typedef Handle Client__Handle;

/**
 * Wallet Response Handle
*/
typedef Handle WalletResponse__Handle;

/**
 * Create Transaction Request Handle
*/
typedef Handle CreateTransactionRequest__Handle;

/**
 * String Slice Handle
*/
typedef Handle Strings__Handle;

/**
 * Instances of Go `map` type, deal map[string] as handle
 */
typedef Handle GoStringMap_;

/**
 * Wallets Handle, slice of Wallet
*/
typedef Handle Wallets__Handle;

<<<<<<< HEAD
typedef Handle ReadableOutputSet__Handle;

=======
/**
 *  ReadableOutputSet Handle
 * */
typedef Handle ReadableOutputSet_Handle;
>>>>>>> 75d6d997
/**
 * Instances of Go interface types.
 */
typedef struct {
  void *t;      ///< Pointer to the information of the concrete Go type
                ///< bound to this interface reference.
  void *v;      ///< Pointer to the data corresponding to the value
                ///< bound to this interface type.
} GoInterface_;
/**
 * Instances of Go slices
 */
typedef struct {
  void *data;   ///< Pointer to buffer containing slice data.
  GoInt_ len;   ///< Number of items stored in slice buffer
  GoInt_ cap;   ///< Maximum number of items that fits in this slice
                ///< considering allocated memory and item type's
                ///< size.
} GoSlice_;

typedef struct {
	BOOL 		neg;
	GoSlice_ 	nat;
} Number;

typedef struct {
	//TODO: stdevEclipse Define Signature
	Number R;
	Number S;
} Signature;

#include "skytypes.gen.h"

/**
 * Internal representation of a Skycoin wallet.
 */
typedef struct {
	GoMap_ Meta;        ///< Records items that are not deterministic, like filename, lable, wallet type, secrets, etc.
	GoSlice_ Entries;   ///< Entries field stores the address entries that are deterministically generated from seed.
} Wallet;

typedef GoUint8_  poly1305__Mac[16];
typedef GoUint8_  poly1305__Key[32];

/**
 * Memory handle for internal object retrieving password to read
 * encrypted wallets.
 */
typedef Handle PasswordReader__Handle;

/**
 * Memory handle to perform Skycoin RPC API calls
 * encrypted wallets.
 */
typedef Handle WebRpcClient__Handle;

/**
 * Memory handle providing access to wallet data
 */
typedef Handle Wallet__Handle;

/**
 * Memory handle Options Handle
*/
typedef Handle Options__Handle;

/**
 * Memory handle to access to Skycoin CLI configuration
 */
typedef Handle Config__Handle;
/**
 * Memory handle to access to coin.Transaction
 */
typedef Handle Transaction__Handle;

/**
 * Memory handle to access to coin.Transactions
 */
typedef Handle Transactions__Handle;

/**
 * Memory handle to access to api.CreatedTransaction
 */
typedef Handle CreatedTransaction__Handle;

/**
 * Memory handle to access to api.CreatedTransactionOutput
 */
typedef Handle CreatedTransactionOutput__Handle;

/**
 * Memory handle to access to api.CreatedTransactionInput
 */
typedef Handle CreatedTransactionInput__Handle;

/**
 * Memory handle to access to api.CreateTransactionResponse
 */
typedef Handle CreateTransactionResponse__Handle;

/**
 * Memory handle to access to coin.Block
 */
typedef Handle Block__Handle;

/**
 * Memory handle to access to coin.SignedBlock
 */
typedef Handle SignedBlock__Handle;

/**
 * Memory handle to access to coin.BlockBody
 */
typedef Handle BlockBody__Handle;

/**
 * Memory handle to access to cli.BalanceResult
 */

typedef Handle BalanceResult_Handle;


/**
 * Memory handle to access to api.SpendResult
 */

typedef Handle SpendResult_Handle;

/**
 * Memory handle to access to coin.Transactions
 */

typedef Handle TransactionResult_Handle;

/**
 * Memory handle to access to coin.SortableTransactions
 */

typedef Handle SortableTransactionResult_Handle;

/**
 * Memory handle to access to wallet.Notes
 */

typedef Handle WalletNotes_Handle;

/**
 * Memory handle to access to wallet.ReadableNotes
 */

typedef Handle WalletReadableNotes_Handle;

/**
 * Memory handle to access to webrpc.OutputsResult
 */

typedef Handle OutputsResult_Handle;

/**
 * Memory handle to access to webrpc.StatusResult
 */

typedef Handle StatusResult_Handle;

/**
 * Memory handle to access to coin.AddressUxOuts
 */

typedef Handle AddressUxOuts_Handle;

/**
 * Memory handle to access to visor.BuildInfo (BuildInfo)
 */

typedef Handle BuildInfo_Handle;

/**
 * Memory handle for hash (ripemd160.digest)
 */

typedef Handle Hash_Handle;

/**
* Handle for Number type
*/

typedef Handle Number_Handle;

/**
* Handle for Signature type
*/

typedef Handle Signature_Handle;

typedef GoUint32_ (*FeeCalcFunc)(Transaction__Handle handle, GoUint64_* pFee, void* context);

typedef struct {
  FeeCalcFunc callback;
  void* context;
} FeeCalculator ;

#endif<|MERGE_RESOLUTION|>--- conflicted
+++ resolved
@@ -173,15 +173,12 @@
 */
 typedef Handle Wallets__Handle;
 
-<<<<<<< HEAD
 typedef Handle ReadableOutputSet__Handle;
 
-=======
 /**
  *  ReadableOutputSet Handle
  * */
 typedef Handle ReadableOutputSet_Handle;
->>>>>>> 75d6d997
 /**
  * Instances of Go interface types.
  */
