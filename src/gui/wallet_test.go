package gui

import (
	"bytes"
	"errors"
	"net/http"
	"net/http/httptest"
	"net/url"
	"strconv"
	"strings"
	"testing"

	"encoding/json"

	"github.com/stretchr/testify/require"

	"github.com/skycoin/skycoin/src/cipher"
	"github.com/skycoin/skycoin/src/coin"
	"github.com/skycoin/skycoin/src/util/fee"
	"github.com/skycoin/skycoin/src/visor"
	"github.com/skycoin/skycoin/src/wallet"
)

const configuredHost = "127.0.0.1:6420"

var mxConfig = muxConfig{host: configuredHost, appLoc: "."}

func TestWalletSpendHandler(t *testing.T) {
	type httpBody struct {
		WalletID string
		Dst      string
		Coins    string
		Password string
	}

	tt := []struct {
		name                          string
		method                        string
		body                          *httpBody
		status                        int
		err                           string
		walletID                      string
		coins                         uint64
		dst                           string
		password                      string
		gatewaySpendResult            *coin.Transaction
		gatewaySpendErr               error
		gatewayGetWalletBalanceResult wallet.BalancePair
		gatewayBalanceErr             error
		spendResult                   *SpendResult
		csrfDisabled                  bool
	}{
		{
			name:     "405",
			method:   http.MethodGet,
			status:   http.StatusMethodNotAllowed,
			err:      "405 Method Not Allowed",
			walletID: "0",
		},
		{
			name:     "400 - no walletID",
			method:   http.MethodPost,
			body:     &httpBody{},
			status:   http.StatusBadRequest,
			err:      "400 Bad Request - missing wallet id",
			walletID: "0",
		},
		{
			name:   "400 - no dst",
			method: http.MethodPost,
			body: &httpBody{
				WalletID: "123",
			},
			status:   http.StatusBadRequest,
			err:      "400 Bad Request - missing destination address \"dst\"",
			walletID: "0",
		},
		{
			name:   "400 - bad dst addr",
			method: http.MethodPost,
			body: &httpBody{
				WalletID: "123",
				Dst:      " 2konv5no3DZvSMxf2GPVtAfZinfwqCGhfVQ",
			},
			status:   http.StatusBadRequest,
			err:      "400 Bad Request - invalid destination address: Invalid base58 character",
			walletID: "0",
		},
		{
			name:   "400 - no coins",
			method: http.MethodPost,
			body: &httpBody{
				WalletID: "123",
				Dst:      "2konv5no3DZvSMxf2GPVtAfZinfwqCGhfVQ",
			},
			status:   http.StatusBadRequest,
			err:      "400 Bad Request - invalid \"coins\" value",
			walletID: "0",
		},
		{
			name:   "400 - coins is string",
			method: http.MethodPost,
			body: &httpBody{
				WalletID: "123",
				Dst:      "2konv5no3DZvSMxf2GPVtAfZinfwqCGhfVQ",
				Coins:    "foo",
			},
			status:   http.StatusBadRequest,
			err:      "400 Bad Request - invalid \"coins\" value",
			walletID: "0",
		},
		{
			name:   "400 - coins is negative value",
			method: http.MethodPost,
			body: &httpBody{
				WalletID: "123",
				Dst:      "2konv5no3DZvSMxf2GPVtAfZinfwqCGhfVQ",
				Coins:    "-123",
			},
			status:   http.StatusBadRequest,
			err:      "400 Bad Request - invalid \"coins\" value",
			walletID: "0",
		},
		{
			name:   "400 - zero coins",
			method: http.MethodPost,
			body: &httpBody{
				WalletID: "123",
				Dst:      "2konv5no3DZvSMxf2GPVtAfZinfwqCGhfVQ",
				Coins:    "0",
			},
			status:   http.StatusBadRequest,
			err:      "400 Bad Request - invalid \"coins\" value, must > 0",
			walletID: "0",
		},
		{
			name:   "400 - gw spend error txn no fee",
			method: http.MethodPost,
			body: &httpBody{
				WalletID: "123",
				Dst:      "2konv5no3DZvSMxf2GPVtAfZinfwqCGhfVQ",
				Coins:    "12",
			},
			status:          http.StatusBadRequest,
			err:             "400 Bad Request - Transaction has zero coinhour fee",
			walletID:        "123",
			coins:           12,
			dst:             "2konv5no3DZvSMxf2GPVtAfZinfwqCGhfVQ",
			gatewaySpendErr: fee.ErrTxnNoFee,
			spendResult: &SpendResult{
				Error: fee.ErrTxnNoFee.Error(),
			},
		},
		{
			name:   "400 - gw spend error spending unconfirmed",
			method: http.MethodPost,
			body: &httpBody{
				WalletID: "123",
				Dst:      "2konv5no3DZvSMxf2GPVtAfZinfwqCGhfVQ",
				Coins:    "12",
			},
			status:          http.StatusBadRequest,
			err:             "400 Bad Request - please spend after your pending transaction is confirmed",
			walletID:        "123",
			coins:           12,
			dst:             "2konv5no3DZvSMxf2GPVtAfZinfwqCGhfVQ",
			gatewaySpendErr: wallet.ErrSpendingUnconfirmed,
			spendResult: &SpendResult{
				Error: wallet.ErrSpendingUnconfirmed.Error(),
			},
		},
		{
			name:   "400 - gw spend error insufficient balance",
			method: http.MethodPost,
			body: &httpBody{
				WalletID: "123",
				Dst:      "2konv5no3DZvSMxf2GPVtAfZinfwqCGhfVQ",
				Coins:    "12",
			},
			status:          http.StatusBadRequest,
			err:             "400 Bad Request - balance is not sufficient",
			walletID:        "123",
			coins:           12,
			dst:             "2konv5no3DZvSMxf2GPVtAfZinfwqCGhfVQ",
			gatewaySpendErr: wallet.ErrInsufficientBalance,
			spendResult: &SpendResult{
				Error: wallet.ErrInsufficientBalance.Error(),
			},
		},
		{
			name:   "404 - gw spend error wallet not exist",
			method: http.MethodPost,
			body: &httpBody{
				WalletID: "123",
				Dst:      "2konv5no3DZvSMxf2GPVtAfZinfwqCGhfVQ",
				Coins:    "12",
			},
			status:          http.StatusNotFound,
			err:             "404 Not Found",
			walletID:        "123",
			coins:           12,
			dst:             "2konv5no3DZvSMxf2GPVtAfZinfwqCGhfVQ",
			gatewaySpendErr: wallet.ErrWalletNotExist,
			spendResult: &SpendResult{
				Error: wallet.ErrWalletNotExist.Error(),
			},
		},
		{
			name:   "500 - gw spend error",
			method: http.MethodPost,
			body: &httpBody{
				WalletID: "123",
				Dst:      "2konv5no3DZvSMxf2GPVtAfZinfwqCGhfVQ",
				Coins:    "12",
			},
			status:          http.StatusInternalServerError,
			err:             "500 Internal Server Error - Spend error",
			walletID:        "123",
			coins:           12,
			dst:             "2konv5no3DZvSMxf2GPVtAfZinfwqCGhfVQ",
			gatewaySpendErr: errors.New("Spend error"),
			spendResult: &SpendResult{
				Error: "Spend error",
			},
		},
		{
			name:   "200 - gw GetWalletBalance error",
			method: http.MethodPost,
			body: &httpBody{
				WalletID: "1234",
				Dst:      "2konv5no3DZvSMxf2GPVtAfZinfwqCGhfVQ",
				Coins:    "12",
			},
			status:             http.StatusOK,
			walletID:           "1234",
			coins:              12,
			dst:                "2konv5no3DZvSMxf2GPVtAfZinfwqCGhfVQ",
			gatewaySpendResult: &coin.Transaction{},
			gatewayBalanceErr:  errors.New("GetWalletBalance error"),
			spendResult: &SpendResult{
				Error: "Get wallet balance failed: GetWalletBalance error",
				Transaction: &visor.ReadableTransaction{
					Sigs:      []string{},
					In:        []string{},
					Out:       []visor.ReadableTransactionOutput{},
					Hash:      "78877fa898f0b4c45c9c33ae941e40617ad7c8657a307db62bc5691f92f4f60e",
					InnerHash: "0000000000000000000000000000000000000000000000000000000000000000",
				},
			},
		},
		{
			name:   "403 - Forbidden - wallet API disabled",
			method: http.MethodPost,
			body: &httpBody{
				WalletID: "123",
				Dst:      "2konv5no3DZvSMxf2GPVtAfZinfwqCGhfVQ",
				Coins:    "12",
			},
			status:          http.StatusForbidden,
			err:             "403 Forbidden",
			walletID:        "123",
			coins:           12,
			dst:             "2konv5no3DZvSMxf2GPVtAfZinfwqCGhfVQ",
			gatewaySpendErr: wallet.ErrWalletAPIDisabled,
			spendResult: &SpendResult{
				Error: wallet.ErrWalletAPIDisabled.Error(),
			},
		},
		{
			name:   "200 - OK",
			method: http.MethodPost,
			body: &httpBody{
				WalletID: "1234",
				Dst:      "2konv5no3DZvSMxf2GPVtAfZinfwqCGhfVQ",
				Coins:    "12",
			},
			status:             http.StatusOK,
			walletID:           "1234",
			coins:              12,
			dst:                "2konv5no3DZvSMxf2GPVtAfZinfwqCGhfVQ",
			gatewaySpendResult: &coin.Transaction{},
			spendResult: &SpendResult{
				Balance: &wallet.BalancePair{},
				Transaction: &visor.ReadableTransaction{
					Length:    0,
					Type:      0,
					Hash:      "78877fa898f0b4c45c9c33ae941e40617ad7c8657a307db62bc5691f92f4f60e",
					InnerHash: "0000000000000000000000000000000000000000000000000000000000000000",
					Timestamp: 0,
					Sigs:      []string{},
					In:        []string{},
					Out:       []visor.ReadableTransactionOutput{},
				},
			},
		},
		{
			name:   "200 - OK - CSRF disabled",
			method: http.MethodPost,
			body: &httpBody{
				WalletID: "1234",
				Dst:      "2konv5no3DZvSMxf2GPVtAfZinfwqCGhfVQ",
				Coins:    "12",
			},
			status:             http.StatusOK,
			walletID:           "1234",
			coins:              12,
			dst:                "2konv5no3DZvSMxf2GPVtAfZinfwqCGhfVQ",
			gatewaySpendResult: &coin.Transaction{},
			spendResult: &SpendResult{
				Balance: &wallet.BalancePair{},
				Transaction: &visor.ReadableTransaction{
					Length:    0,
					Type:      0,
					Hash:      "78877fa898f0b4c45c9c33ae941e40617ad7c8657a307db62bc5691f92f4f60e",
					InnerHash: "0000000000000000000000000000000000000000000000000000000000000000",
					Timestamp: 0,
					Sigs:      []string{},
					In:        []string{},
					Out:       []visor.ReadableTransactionOutput{},
				},
			},
			csrfDisabled: true,
		},
		{
			name:   "400 - missing password",
			method: http.MethodPost,
			body: &httpBody{
				WalletID: "wallet.wlt",
				Dst:      "2konv5no3DZvSMxf2GPVtAfZinfwqCGhfVQ",
				Coins:    "1",
			},
			status:          http.StatusBadRequest,
			gatewaySpendErr: wallet.ErrMissingPassword,
			err:             "400 Bad Request - missing password",
			walletID:        "wallet.wlt",
			coins:           1,
			dst:             "2konv5no3DZvSMxf2GPVtAfZinfwqCGhfVQ",
			spendResult: &SpendResult{
				Error: wallet.ErrMissingPassword.Error(),
			},
		},
		{
			name:   "401 Unauthorized - invalid password",
			method: http.MethodPost,
			body: &httpBody{
				WalletID: "wallet.wlt",
				Dst:      "2konv5no3DZvSMxf2GPVtAfZinfwqCGhfVQ",
				Coins:    "1",
				Password: "pwd",
			},
			password:        "pwd",
			status:          http.StatusUnauthorized,
			gatewaySpendErr: wallet.ErrInvalidPassword,
			err:             "401 Unauthorized - invalid password",
			walletID:        "wallet.wlt",
			coins:           1,
			dst:             "2konv5no3DZvSMxf2GPVtAfZinfwqCGhfVQ",
			spendResult: &SpendResult{
				Error: wallet.ErrInvalidPassword.Error(),
			},
		},
		{
			name:   "400 - wallet is encrypted",
			method: http.MethodPost,
			body: &httpBody{
				WalletID: "wallet.wlt",
				Dst:      "2konv5no3DZvSMxf2GPVtAfZinfwqCGhfVQ",
				Coins:    "1",
			},
			status:          http.StatusBadRequest,
			gatewaySpendErr: wallet.ErrWalletEncrypted,
			err:             "400 Bad Request - wallet is encrypted",
			walletID:        "wallet.wlt",
			coins:           1,
			dst:             "2konv5no3DZvSMxf2GPVtAfZinfwqCGhfVQ",
			spendResult: &SpendResult{
				Error: wallet.ErrWalletEncrypted.Error(),
			},
		},
		{
			name:   "400 - wallet is not encrypted",
			method: http.MethodPost,
			body: &httpBody{
				WalletID: "wallet.wlt",
				Dst:      "2konv5no3DZvSMxf2GPVtAfZinfwqCGhfVQ",
				Coins:    "1",
				Password: "pwd",
			},
			password:        "pwd",
			status:          http.StatusBadRequest,
			gatewaySpendErr: wallet.ErrWalletNotEncrypted,
			err:             "400 Bad Request - wallet is not encrypted",
			walletID:        "wallet.wlt",
			coins:           1,
			dst:             "2konv5no3DZvSMxf2GPVtAfZinfwqCGhfVQ",
			spendResult: &SpendResult{
				Error: wallet.ErrWalletNotEncrypted.Error(),
			},
		},
	}

	for _, tc := range tt {
		t.Run(tc.name, func(t *testing.T) {
			if tc.gatewaySpendResult == nil {
				tc.gatewaySpendResult = &coin.Transaction{}
			}

			gateway := &GatewayerMock{}
			addr, _ := cipher.DecodeBase58Address(tc.dst)
			gateway.On("Spend", tc.walletID, []byte(tc.password), tc.coins, addr).Return(tc.gatewaySpendResult, tc.gatewaySpendErr)
			gateway.On("GetWalletBalance", tc.walletID).Return(tc.gatewayGetWalletBalanceResult, tc.gatewayBalanceErr)

			endpoint := "/wallet/spend"

			v := url.Values{}
			if tc.body != nil {
				if tc.body.WalletID != "" {
					v.Add("id", tc.body.WalletID)
				}
				if tc.body.Dst != "" {
					v.Add("dst", tc.body.Dst)
				}
				if tc.body.Coins != "" {
					v.Add("coins", tc.body.Coins)
				}
				if tc.body.Password != "" {
					v.Add("password", tc.body.Password)
				}
			}

			req, err := http.NewRequest(tc.method, endpoint, bytes.NewBufferString(v.Encode()))
			require.NoError(t, err)
			req.Header.Add("Content-Type", "application/x-www-form-urlencoded")

			csrfStore := &CSRFStore{
				Enabled: !tc.csrfDisabled,
			}
			if csrfStore.Enabled {
				setCSRFParameters(csrfStore, tokenValid, req)
			} else {
				setCSRFParameters(csrfStore, tokenInvalid, req)
			}

			rr := httptest.NewRecorder()
			handler := newServerMux(mxConfig, gateway, csrfStore)

			handler.ServeHTTP(rr, req)

			status := rr.Code
			require.Equal(t, tc.status, status)

			if status != http.StatusOK {
				require.Equal(t, tc.err, strings.TrimSpace(rr.Body.String()))
				if status == http.StatusUnauthorized {
					require.Equal(t, HTTP401AuthHeader, rr.Header().Get("WWW-Authenticate"))
				}
			} else {
				var msg SpendResult
				err := json.Unmarshal(rr.Body.Bytes(), &msg)
				require.NoError(t, err)
				require.Equal(t, *tc.spendResult, msg)
			}
		})
	}
}

func TestWalletGet(t *testing.T) {
	entries, resEntries := makeEntries([]byte("seed"), 5)
	type httpBody struct {
		WalletID string
		Dst      string
		Coins    string
	}

	tt := []struct {
		name                   string
		method                 string
		url                    string
		body                   *httpBody
		status                 int
		err                    string
		walletID               string
		gatewayGetWalletResult wallet.Wallet
		responseBody           WalletResponse
		gatewayGetWalletErr    error
	}{
		{
			name:     "405",
			method:   http.MethodPost,
			status:   http.StatusMethodNotAllowed,
			err:      "405 Method Not Allowed",
			walletID: "0",
		},
		{
			name:     "400 - no walletID",
			method:   http.MethodGet,
			status:   http.StatusBadRequest,
			err:      "400 Bad Request - missing wallet id",
			walletID: "",
		},
		{
			name:   "400 - error from the `gateway.GetWallet(wltID)`",
			method: http.MethodGet,
			body: &httpBody{
				WalletID: "123",
			},
			status:              http.StatusBadRequest,
			err:                 "400 Bad Request - wallet 123 doesn't exist",
			walletID:            "123",
			gatewayGetWalletErr: errors.New("wallet 123 doesn't exist"),
		},
		{
			name:   "403 - Forbidden - wallet API disabled",
			method: http.MethodGet,
			body: &httpBody{
				WalletID: "1234",
			},
			status:   http.StatusForbidden,
			err:      "403 Forbidden",
			walletID: "1234",
			gatewayGetWalletResult: wallet.Wallet{
				Meta:    map[string]string{"seed": "seed", "lastSeed": "seed"},
				Entries: []wallet.Entry{},
			},
			gatewayGetWalletErr: wallet.ErrWalletAPIDisabled,
		},
		{
			name:   "200 - OK",
			method: http.MethodGet,
			body: &httpBody{
				WalletID: "1234",
			},
			status:   http.StatusOK,
			walletID: "1234",
			gatewayGetWalletResult: wallet.Wallet{
				Meta:    map[string]string{"seed": "seed", "lastSeed": "seed"},
				Entries: cloneEntries(entries),
			},
			responseBody: WalletResponse{Entries: resEntries[:]},
		},
	}

	for _, tc := range tt {
		t.Run(tc.name, func(t *testing.T) {
			gateway := &GatewayerMock{}
			gateway.On("GetWallet", tc.walletID).Return(&tc.gatewayGetWalletResult, tc.gatewayGetWalletErr)
			v := url.Values{}

			endpoint := "/wallet"

			if tc.body != nil {
				if tc.body.WalletID != "" {
					v.Add("id", tc.body.WalletID)
				}
			}

			if len(v) > 0 {
				endpoint += "?" + v.Encode()
			}

			req, err := http.NewRequest(tc.method, endpoint, nil)
			require.NoError(t, err)

			csrfStore := &CSRFStore{
				Enabled: true,
			}
			setCSRFParameters(csrfStore, tokenValid, req)

			rr := httptest.NewRecorder()
			handler := newServerMux(mxConfig, gateway, csrfStore)

			handler.ServeHTTP(rr, req)

			status := rr.Code
			require.Equal(t, tc.status, status, "case: %s, handler returned wrong status code: got `%v` want `%v`",
				tc.name, status, tc.status)

			if status != http.StatusOK {
				require.Equal(t, tc.err, strings.TrimSpace(rr.Body.String()),
					"case: %s, handler returned wrong error message: got `%v`| %s, want `%v`",
					tc.name, strings.TrimSpace(rr.Body.String()), status, tc.err)
			} else {
				var rlt WalletResponse
				err = json.Unmarshal(rr.Body.Bytes(), &rlt)
				require.NoError(t, err)
				require.Equal(t, tc.responseBody, rlt)
			}
		})
	}
}

func TestWalletBalanceHandler(t *testing.T) {
	type httpBody struct {
		WalletID string
		Dst      string
		Coins    string
	}

	tt := []struct {
		name                          string
		method                        string
		body                          *httpBody
		status                        int
		err                           string
		walletID                      string
		gatewayGetWalletBalanceResult wallet.BalancePair
		gatewayBalanceErr             error
		result                        *wallet.BalancePair
	}{
		{
			name:     "405",
			method:   http.MethodPost,
			status:   http.StatusMethodNotAllowed,
			err:      "405 Method Not Allowed",
			walletID: "0",
		},
		{
			name:     "400 - no walletID",
			method:   http.MethodGet,
			status:   http.StatusBadRequest,
			err:      "400 Bad Request - missing wallet id",
			walletID: "0",
		},
		{
			name:   "404 - gw `wallet doesn't exist` error",
			method: http.MethodGet,
			body: &httpBody{
				WalletID: "notFoundId",
			},
			status:   http.StatusNotFound,
			err:      "404 Not Found",
			walletID: "notFoundId",
			gatewayGetWalletBalanceResult: wallet.BalancePair{
				Confirmed: wallet.Balance{Coins: 0, Hours: 0},
				Predicted: wallet.Balance{Coins: 0, Hours: 0},
			},
			gatewayBalanceErr: wallet.ErrWalletNotExist,
			result: &wallet.BalancePair{
				Confirmed: wallet.Balance{Coins: 0, Hours: 0},
				Predicted: wallet.Balance{Coins: 0, Hours: 0},
			},
		},
		{
			name:   "500 - gw other error",
			method: http.MethodGet,
			body: &httpBody{
				WalletID: "someId",
			},
			status:   http.StatusInternalServerError,
			err:      "500 Internal Server Error - gatewayBalanceError",
			walletID: "someId",
			gatewayGetWalletBalanceResult: wallet.BalancePair{
				Confirmed: wallet.Balance{Coins: 0, Hours: 0},
				Predicted: wallet.Balance{Coins: 0, Hours: 0},
			},
			gatewayBalanceErr: errors.New("gatewayBalanceError"),
			result: &wallet.BalancePair{
				Confirmed: wallet.Balance{Coins: 0, Hours: 0},
				Predicted: wallet.Balance{Coins: 0, Hours: 0},
			},
		},
		{
			name:   "403 - Forbidden - wallet API disabled",
			method: http.MethodGet,
			body: &httpBody{
				WalletID: "foo",
			},
			status:                        http.StatusForbidden,
			err:                           "403 Forbidden",
			walletID:                      "foo",
			gatewayGetWalletBalanceResult: wallet.BalancePair{},
			gatewayBalanceErr:             wallet.ErrWalletAPIDisabled,
		},
		{
			name:   "200 - OK",
			method: http.MethodGet,
			body: &httpBody{
				WalletID: "foo",
			},
			status:   http.StatusOK,
			err:      "",
			walletID: "foo",
			result:   &wallet.BalancePair{},
		},
	}

	for _, tc := range tt {
		t.Run(tc.name, func(t *testing.T) {
			gateway := &GatewayerMock{}
			gateway.On("GetWalletBalance", tc.walletID).Return(tc.gatewayGetWalletBalanceResult, tc.gatewayBalanceErr)

			endpoint := "/wallet/balance"

			v := url.Values{}
			if tc.body != nil {
				if tc.body.WalletID != "" {
					v.Add("id", tc.body.WalletID)
				}
			}
			if len(v) > 0 {
				endpoint += "?" + v.Encode()
			}
			req, err := http.NewRequest(tc.method, endpoint, bytes.NewBufferString(v.Encode()))
			require.NoError(t, err)
			req.Header.Add("Content-Type", "application/x-www-form-urlencoded")

			csrfStore := &CSRFStore{
				Enabled: true,
			}
			setCSRFParameters(csrfStore, tokenValid, req)

			rr := httptest.NewRecorder()
			handler := newServerMux(mxConfig, gateway, csrfStore)

			handler.ServeHTTP(rr, req)

			status := rr.Code
			require.Equal(t, tc.status, status, "case: %s, handler returned wrong status code: got `%v` want `%v`", tc.name, status, tc.status)
			if status != tc.status {
				t.Errorf("case: %s, handler returned wrong status code: got `%v` want `%v`",
					tc.name, status, tc.status)
			}
			if status != http.StatusOK {
				require.Equal(t, tc.err, strings.TrimSpace(rr.Body.String()), "case: %s, handler returned wrong error message: got `%v`| %s, want `%v`",
					tc.name, strings.TrimSpace(rr.Body.String()), status, tc.err)
			} else {
				var msg wallet.BalancePair
				err = json.Unmarshal(rr.Body.Bytes(), &msg)
				require.NoError(t, err)
				require.Equal(t, tc.result, &msg, tc.name)
			}
		})
	}
}

func TestUpdateWalletLabelHandler(t *testing.T) {
	type httpBody struct {
		WalletID string
		Label    string
	}

	tt := []struct {
		name                        string
		method                      string
		url                         string
		body                        *httpBody
		status                      int
		err                         string
		walletID                    string
		label                       string
		gatewayUpdateWalletLabelErr error
		responseBody                string
	}{
		{
			name:   "405",
			method: http.MethodGet,
			body:   &httpBody{},
			status: http.StatusMethodNotAllowed,
			err:    "405 Method Not Allowed",
		},
		{
			name:   "400 - missing wallet id",
			method: http.MethodPost,
			body:   &httpBody{},
			status: http.StatusBadRequest,
			err:    "400 Bad Request - missing wallet id",
		},
		{
			name:   "400 - missing label",
			method: http.MethodPost,
			body: &httpBody{
				WalletID: "foo",
			},
			status:   http.StatusBadRequest,
			err:      "400 Bad Request - missing label",
			walletID: "foo",
		},
		{
			name:   "404 - gateway.UpdateWalletLabel ErrWalletNotExist",
			method: http.MethodPost,
			body: &httpBody{
				WalletID: "foo",
				Label:    "label",
			},
			status:   http.StatusNotFound,
			err:      "404 Not Found",
			walletID: "foo",
			label:    "label",
			gatewayUpdateWalletLabelErr: wallet.ErrWalletNotExist,
		},
		{
			name:   "500 - gateway.UpdateWalletLabel error",
			method: http.MethodPost,
			body: &httpBody{
				WalletID: "foo",
				Label:    "label",
			},
			status:   http.StatusInternalServerError,
			err:      "500 Internal Server Error - gateway.UpdateWalletLabel error",
			walletID: "foo",
			label:    "label",
			gatewayUpdateWalletLabelErr: errors.New("gateway.UpdateWalletLabel error"),
		},
		{
			name:   "403 Forbidden - wallet API disabled",
			method: http.MethodPost,
			body: &httpBody{
				WalletID: "foo",
				Label:    "label",
			},
			status:   http.StatusForbidden,
			err:      "403 Forbidden",
			walletID: "foo",
			label:    "label",
			gatewayUpdateWalletLabelErr: wallet.ErrWalletAPIDisabled,
		},
		{
			name:   "200 OK",
			method: http.MethodPost,
			body: &httpBody{
				WalletID: "foo",
				Label:    "label",
			},
			status:   http.StatusOK,
			err:      "",
			walletID: "foo",
			label:    "label",
			gatewayUpdateWalletLabelErr: nil,
			responseBody:                "\"success\"",
		},
	}

	for _, tc := range tt {
		t.Run(tc.name, func(t *testing.T) {
			gateway := &GatewayerMock{}
			gateway.On("UpdateWalletLabel", tc.walletID, tc.label).Return(tc.gatewayUpdateWalletLabelErr)

			endpoint := "/wallet/update"

			v := url.Values{}
			if tc.body != nil {
				if tc.body.WalletID != "" {
					v.Add("id", tc.body.WalletID)
				}
				if tc.body.Label != "" {
					v.Add("label", tc.body.Label)
				}
			}

			req, err := http.NewRequest(tc.method, endpoint, bytes.NewBufferString(v.Encode()))
			require.NoError(t, err)
			req.Header.Add("Content-Type", "application/x-www-form-urlencoded")

			csrfStore := &CSRFStore{
				Enabled: true,
			}
			setCSRFParameters(csrfStore, tokenValid, req)

			rr := httptest.NewRecorder()
			handler := newServerMux(mxConfig, gateway, csrfStore)

			handler.ServeHTTP(rr, req)

			status := rr.Code
			require.Equal(t, tc.status, status, "case: %s, handler returned wrong status code: got `%v` want `%v`",
				tc.name, status, tc.status)

			if status != http.StatusOK {
				require.Equal(t, tc.err, strings.TrimSpace(rr.Body.String()), "case: %s, handler returned wrong error message: got `%v`| %s, want `%v`",
					tc.name, strings.TrimSpace(rr.Body.String()), status, tc.err)
			} else {
				require.Equal(t, tc.responseBody, rr.Body.String(), tc.name)
			}
		})
	}
}

func TestWalletTransactionsHandler(t *testing.T) {
	type httpBody struct {
		WalletID string
	}

	unconfirmedTxn, _ := visor.NewReadableUnconfirmedTxn(&visor.UnconfirmedTxn{})
	tt := []struct {
		name                                  string
		method                                string
		body                                  *httpBody
		status                                int
		err                                   string
		walletID                              string
		gatewayGetWalletUnconfirmedTxnsResult []visor.UnconfirmedTxn
		gatewayGetWalletUnconfirmedTxnsErr    error
		responseBody                          UnconfirmedTxnsResponse
	}{
		{
			name:   "405",
			method: http.MethodPost,
			status: http.StatusMethodNotAllowed,
			err:    "405 Method Not Allowed",
		},
		{
			name:   "400 - missing wallet id",
			method: http.MethodGet,
			status: http.StatusBadRequest,
			err:    "400 Bad Request - missing wallet id",
		},
		{
			name:   "500 - gateway.GetWalletUnconfirmedTxns error",
			method: http.MethodGet,
			body: &httpBody{
				WalletID: "foo",
			},
			status:   http.StatusInternalServerError,
			err:      "500 Internal Server Error - gateway.GetWalletUnconfirmedTxns error",
			walletID: "foo",
			gatewayGetWalletUnconfirmedTxnsErr: errors.New("gateway.GetWalletUnconfirmedTxns error"),
		},
		{
			name:   "404 - wallet doesn't exist",
			method: http.MethodGet,
			body: &httpBody{
				WalletID: "foo",
			},
			status:   http.StatusNotFound,
			err:      "404 Not Found",
			walletID: "foo",
			gatewayGetWalletUnconfirmedTxnsErr: wallet.ErrWalletNotExist,
		},
		{
			name:   "403 - Forbidden - wallet API disabled",
			method: http.MethodGet,
			body: &httpBody{
				WalletID: "foo",
			},
			status:   http.StatusForbidden,
			err:      "403 Forbidden",
			walletID: "foo",
			gatewayGetWalletUnconfirmedTxnsErr: wallet.ErrWalletAPIDisabled,
		},
		{
			name:   "200 - OK",
			method: http.MethodGet,
			body: &httpBody{
				WalletID: "foo",
			},
			status:   http.StatusOK,
			err:      "",
			walletID: "foo",
			gatewayGetWalletUnconfirmedTxnsResult: make([]visor.UnconfirmedTxn, 1),
			responseBody:                          UnconfirmedTxnsResponse{Transactions: []visor.ReadableUnconfirmedTxn{*unconfirmedTxn}},
		},
	}

	for _, tc := range tt {
		gateway := &GatewayerMock{}
		gateway.On("GetWalletUnconfirmedTxns", tc.walletID).Return(tc.gatewayGetWalletUnconfirmedTxnsResult, tc.gatewayGetWalletUnconfirmedTxnsErr)

		endpoint := "/wallet/transactions"

		v := url.Values{}
		if tc.body != nil {
			if tc.body.WalletID != "" {
				v.Add("id", tc.body.WalletID)
			}
		}
		if len(v) > 0 {
			endpoint += "?" + v.Encode()
		}
		req, err := http.NewRequest(tc.method, endpoint, nil)
		require.NoError(t, err)

		csrfStore := &CSRFStore{
			Enabled: true,
		}
		setCSRFParameters(csrfStore, tokenValid, req)

		rr := httptest.NewRecorder()
		handler := newServerMux(mxConfig, gateway, csrfStore)

		handler.ServeHTTP(rr, req)

		status := rr.Code
		require.Equal(t, tc.status, status, "case: %s, handler returned wrong status code: got `%v` want `%v`",
			tc.name, status, tc.status)

		if status != http.StatusOK {
			require.Equal(t, tc.err, strings.TrimSpace(rr.Body.String()), "case: %s, handler returned wrong error message: got `%v`| %s, want `%v`",
				tc.name, strings.TrimSpace(rr.Body.String()), status, tc.err)
		} else {
			var msg UnconfirmedTxnsResponse
			err = json.Unmarshal(rr.Body.Bytes(), &msg)
			require.NoError(t, err)
			// require.Equal on whole response might result in flaky tests as there is a time field attached to unconfirmed txn response
			require.IsType(t, msg, tc.responseBody)
			require.Len(t, msg.Transactions, 1)
			require.Equal(t, msg.Transactions[0].Txn, tc.responseBody.Transactions[0].Txn)
		}
	}
}

func TestWalletCreateHandler(t *testing.T) {
	entries, responseEntries := makeEntries([]byte("seed"), 5)
	type httpBody struct {
		Seed     string
		Label    string
		ScanN    string
		Encrypt  bool
		Password string
	}
	tt := []struct {
		name                      string
		method                    string
		body                      *httpBody
		status                    int
		err                       string
		wltName                   string
		options                   wallet.Options
		gatewayCreateWalletResult wallet.Wallet
		gatewayCreateWalletErr    error
		scanWalletAddressesResult wallet.Wallet
		scanWalletAddressesError  error
		responseBody              WalletResponse
		csrfDisabled              bool
	}{
		{
			name:    "405",
			method:  http.MethodGet,
			status:  http.StatusMethodNotAllowed,
			err:     "405 Method Not Allowed",
			wltName: "foo",
		},
		{
			name:    "400 - missing seed",
			method:  http.MethodPost,
			body:    &httpBody{},
			status:  http.StatusBadRequest,
			err:     "400 Bad Request - missing seed",
			wltName: "foo",
		},
		{
			name:   "400 - missing label",
			method: http.MethodPost,
			body: &httpBody{
				Seed: "foo",
			},
			status:  http.StatusBadRequest,
			err:     "400 Bad Request - missing label",
			wltName: "foo",
		},
		{
			name:   "400 - invalid scan value",
			method: http.MethodPost,
			body: &httpBody{
				Seed:  "foo",
				Label: "bar",
				ScanN: "bad scanN",
			},
			status:  http.StatusBadRequest,
			err:     "400 Bad Request - invalid scan value",
			wltName: "foo",
		},
		{
			name:   "400 - scan must be > 0",
			method: http.MethodPost,
			body: &httpBody{
				Seed:  "foo",
				Label: "bar",
				ScanN: "0",
			},
			status:  http.StatusBadRequest,
			err:     "400 Bad Request - scan must be > 0",
			wltName: "foo",
		},
		{
			name:   "400 - gateway.CreateWallet error",
			method: http.MethodPost,
			body: &httpBody{
				Seed:  "foo",
				Label: "bar",
				ScanN: "1",
			},
			status: http.StatusBadRequest,
			err:    "400 Bad Request - gateway.CreateWallet error",
			options: wallet.Options{
				Label:    "bar",
				Seed:     "foo",
				Password: []byte{},
			},
			gatewayCreateWalletErr: errors.New("gateway.CreateWallet error"),
		},
		{
			name:   "403 - Forbidden - wallet API disabled",
			method: http.MethodPost,
			body: &httpBody{
				Seed:  "foo",
				Label: "bar",
				ScanN: "2",
			},
			status:  http.StatusForbidden,
			err:     "403 Forbidden",
			wltName: "filename",
			options: wallet.Options{
				Label:    "bar",
				Seed:     "foo",
				Password: []byte{},
				ScanN:    2,
			},
			gatewayCreateWalletErr: wallet.ErrWalletAPIDisabled,
		},
		{
			name:   "200 - OK",
			method: http.MethodPost,
			body: &httpBody{
				Seed:  "foo",
				Label: "bar",
				ScanN: "2",
			},
			status:  http.StatusOK,
			err:     "",
			wltName: "filename",
			options: wallet.Options{
				Label:    "bar",
				Seed:     "foo",
				Password: []byte{},
				ScanN:    2,
			},
			gatewayCreateWalletResult: wallet.Wallet{
				Meta: map[string]string{
					"filename": "filename",
				},
				Entries: cloneEntries(entries),
			},
			scanWalletAddressesResult: wallet.Wallet{
				Meta: map[string]string{
					"filename": "filename",
				},
				Entries: cloneEntries(entries),
			},
			responseBody: WalletResponse{
				Meta: WalletMeta{
					Filename: "filename",
				},
				Entries: responseEntries[:],
			},
		},
		// CSRF Tests
		{
			name:   "200 - OK - CSRF disabled",
			method: http.MethodPost,
			body: &httpBody{
				Seed:  "foo",
				Label: "bar",
				ScanN: "2",
			},
			status:  http.StatusOK,
			err:     "",
			wltName: "filename",
			options: wallet.Options{
				Label:    "bar",
				Seed:     "foo",
				Password: []byte{},
				ScanN:    2,
			},
			gatewayCreateWalletResult: wallet.Wallet{
				Meta: map[string]string{
					"filename": "filename",
				},
			},
			scanWalletAddressesResult: wallet.Wallet{
				Meta: map[string]string{
					"filename": "filename",
				},
			},
			responseBody: WalletResponse{
				Meta: WalletMeta{
					Filename: "filename",
				},
			},
			csrfDisabled: true,
		},
		{
			name:   "200 - OK - Encrypted",
			method: http.MethodPost,
			body: &httpBody{
				Seed:     "foo",
				Label:    "bar",
				Encrypt:  true,
				Password: "pwd",
				ScanN:    "2",
			},
			status:  http.StatusOK,
			err:     "",
			wltName: "filename",
			options: wallet.Options{
				Label:    "bar",
				Seed:     "foo",
				Encrypt:  true,
				Password: []byte("pwd"),
				ScanN:    2,
			},
			gatewayCreateWalletResult: wallet.Wallet{
				Meta: map[string]string{
					"filename":  "filename",
					"label":     "bar",
					"encrypted": "true",
					"secrets":   "secrets",
				},
			},
			scanWalletAddressesResult: wallet.Wallet{
				Meta: map[string]string{
					"filename":  "filename",
					"label":     "bar",
					"encrypted": "true",
					"secrets":   "secrets",
				},
			},
			responseBody: WalletResponse{
				Meta: WalletMeta{
					Filename:  "filename",
					Label:     "bar",
					Encrypted: true,
				},
			},
		},
		{
			name:   "400 Bad request - encrypt without password",
			method: http.MethodPost,
			body: &httpBody{
				Seed:    "foo",
				Label:   "bar",
				Encrypt: true,
			},
			status: http.StatusBadRequest,
			err:    "400 Bad Request - missing password",
		},
	}

	for _, tc := range tt {
		t.Run(tc.name, func(t *testing.T) {
			gateway := &GatewayerMock{}
			if tc.options.ScanN == 0 {
				tc.options.ScanN = 1
			}
			gateway.On("CreateWallet", "", tc.options).Return(&tc.gatewayCreateWalletResult, tc.gatewayCreateWalletErr)
			// gateway.On("ScanAheadWalletAddresses", tc.wltName, tc.options.Password, tc.scnN-1).Return(&tc.scanWalletAddressesResult, tc.scanWalletAddressesError)

			endpoint := "/wallet/create"

			v := url.Values{}
			if tc.body != nil {
				if tc.body.Seed != "" {
					v.Add("seed", tc.body.Seed)
				}
				if tc.body.Label != "" {
					v.Add("label", tc.body.Label)
				}
				if tc.body.ScanN != "" {
					v.Add("scan", tc.body.ScanN)
				}

				if tc.body.Encrypt {
					v.Add("encrypt", strconv.FormatBool(tc.body.Encrypt))
				}

				if tc.body.Password != "" {
					v.Add("password", tc.body.Password)
				}
			}

			req, err := http.NewRequest(tc.method, endpoint, bytes.NewBufferString(v.Encode()))
			req.Header.Add("Content-Type", "application/x-www-form-urlencoded")
			require.NoError(t, err)

			csrfStore := &CSRFStore{
				Enabled: !tc.csrfDisabled,
			}
			if csrfStore.Enabled {
				setCSRFParameters(csrfStore, tokenValid, req)
			} else {
				setCSRFParameters(csrfStore, tokenInvalid, req)
			}

			rr := httptest.NewRecorder()
			handler := newServerMux(mxConfig, gateway, csrfStore)

			handler.ServeHTTP(rr, req)

			status := rr.Code
			require.Equal(t, tc.status, status, "case: %s, handler returned wrong status code: got `%v` want `%v`",
				tc.name, status, tc.status)

			if status != http.StatusOK {
				require.Equal(t, tc.err, strings.TrimSpace(rr.Body.String()),
					"case: %s, handler returned wrong error message: got `%v`| %s, want `%v`",
					tc.name, strings.TrimSpace(rr.Body.String()), status, tc.err)
			} else {
				var msg WalletResponse
				err = json.Unmarshal(rr.Body.Bytes(), &msg)
				require.NoError(t, err)
				require.Equal(t, tc.responseBody, msg, tc.name)
			}

		})
	}
}

func TestWalletNewSeed(t *testing.T) {
	type httpBody struct {
		Entropy string
	}
	tt := []struct {
		name      string
		method    string
		body      *httpBody
		status    int
		err       string
		entropy   string
		resultLen int
	}{
		{
			name:   "405",
			method: http.MethodPut,
			status: http.StatusMethodNotAllowed,
			err:    "405 Method Not Allowed",
		},
		{
			name:   "400 - invalid entropy type",
			method: http.MethodGet,
			body: &httpBody{
				Entropy: "xx",
			},
			status:  http.StatusBadRequest,
			err:     "400 Bad Request - invalid entropy",
			entropy: "xx",
		},
		{
			name:   "400 - `wrong entropy length` error",
			method: http.MethodGet,
			body: &httpBody{
				Entropy: "200",
			},
			status:  http.StatusBadRequest,
			err:     "400 Bad Request - entropy length must be 128 or 256",
			entropy: "200",
		},
		{
			name:      "200 - OK with no entropy",
			method:    http.MethodGet,
			body:      &httpBody{},
			status:    http.StatusOK,
			entropy:   "128",
			resultLen: 12,
		},
		{
			name:   "200 - OK | 12 word seed",
			method: http.MethodGet,
			body: &httpBody{
				Entropy: "128",
			},
			status:    http.StatusOK,
			entropy:   "128",
			resultLen: 12,
		},
		{
			name:   "200 - OK | 24 word seed",
			method: http.MethodGet,
			body: &httpBody{
				Entropy: "256",
			},
			status:    http.StatusOK,
			entropy:   "256",
			resultLen: 24,
		},
	}

	// Loop over each test case
	for _, tc := range tt {
		t.Run(tc.name, func(t *testing.T) {
			gateway := &GatewayerMock{}
			gateway.On("IsWalletAPIEnabled").Return(true)

			endpoint := "/wallet/newSeed"

			// Add request parameters to url
			v := url.Values{}
			if tc.body != nil {
				if tc.body.Entropy != "" {
					v.Add("entropy", tc.body.Entropy)
				}
			}
			if len(v) > 0 {
				endpoint += "?" + v.Encode()
			}

			req, err := http.NewRequest(tc.method, endpoint, bytes.NewBufferString(v.Encode()))
			require.NoError(t, err)
			req.Header.Add("Content-Type", "application/x-www-form-urlencoded")

			csrfStore := &CSRFStore{
				Enabled: true,
			}
			setCSRFParameters(csrfStore, tokenValid, req)

			rr := httptest.NewRecorder()
			handler := newServerMux(mxConfig, gateway, csrfStore)

			handler.ServeHTTP(rr, req)

			status := rr.Code
			require.Equal(t, tc.status, status, "case: %s, handler returned wrong status code: got `%v` expected `%v`", tc.name, status, tc.status)
			if status != tc.status {
				t.Errorf("case: %s, handler returned wrong status code: got `%v` want `%v`", tc.name, status, tc.status)
			}
			if status != http.StatusOK {
				require.Equal(t, tc.err, strings.TrimSpace(rr.Body.String()), "case: %s, handler returned wrong error message: got `%v`| %s, expected `%v`",
					tc.name, strings.TrimSpace(rr.Body.String()), status, tc.err)
			} else {
				var msg struct {
					Seed string `json:"seed"`
				}
				err = json.Unmarshal(rr.Body.Bytes(), &msg)
				require.NoError(t, err)
				// check that expected length is equal to response length
				require.Equal(t, tc.resultLen, len(strings.Fields(msg.Seed)), tc.name)
			}
		})
	}
}

func TestGetWalletSeed(t *testing.T) {
	type gatewayReturnPair struct {
		seed string
		err  error
	}

	tt := []struct {
		name              string
		method            string
		wltID             string
		password          string
		gatewayReturnArgs []interface{}
		expectStatus      int
		expectSeed        string
		expectErr         string
		csrfDisabled      bool
	}{
		{
			name:     "200 - OK",
			method:   http.MethodPost,
			wltID:    "wallet.wlt",
			password: "pwd",
			gatewayReturnArgs: []interface{}{
				"seed",
				nil,
			},
			expectStatus: http.StatusOK,
			expectSeed:   "seed",
		},
		{
			name:     "200 - OK - CSRF disabled",
			method:   http.MethodPost,
			wltID:    "wallet.wlt",
			password: "pwd",
			gatewayReturnArgs: []interface{}{
				"seed",
				nil,
			},
			expectStatus: http.StatusOK,
			expectSeed:   "seed",
			csrfDisabled: true,
		},
		{
			name:              "400 - missing wallet id ",
			method:            http.MethodPost,
			wltID:             "",
			password:          "pwd",
			gatewayReturnArgs: []interface{}{},
			expectStatus:      http.StatusBadRequest,
			expectErr:         "400 Bad Request - missing wallet id",
		},
		{
			name:     "400 - missing password",
			method:   http.MethodPost,
			wltID:    "wallet.wlt",
			password: "",
			gatewayReturnArgs: []interface{}{
				nil,
				wallet.ErrMissingPassword,
			},
			expectStatus: http.StatusBadRequest,
			expectErr:    "400 Bad Request - missing password",
		},
		{
<<<<<<< HEAD
			name:     "400 - invalid password",
			method:   http.MethodPost,
=======
			name:     "401 Unauthorized - Invalid password",
			method:   http.MethodGet,
>>>>>>> 04088c66
			wltID:    "wallet.wlt",
			password: "pwd",
			gatewayReturnArgs: []interface{}{
				nil,
				wallet.ErrInvalidPassword,
			},
			expectStatus: http.StatusUnauthorized,
			expectErr:    "401 Unauthorized - invalid password",
		},
		{
			name:     "403 - wallet not encrypted",
			method:   http.MethodPost,
			wltID:    "wallet.wlt",
			password: "pwd",
			gatewayReturnArgs: []interface{}{
				nil,
				wallet.ErrWalletNotEncrypted,
			},
			expectStatus: http.StatusForbidden,
			expectErr:    "403 Forbidden",
		},
		{
			name:     "404 - wallet does not exist",
			method:   http.MethodPost,
			wltID:    "wallet.wlt",
			password: "pwd",
			gatewayReturnArgs: []interface{}{
				nil,
				wallet.ErrWalletNotExist,
			},
			expectStatus: http.StatusNotFound,
			expectErr:    "404 Not Found",
		},
		{
			name:         "405 - Method Not Allowed",
			method:       http.MethodGet,
			expectStatus: http.StatusMethodNotAllowed,
			expectErr:    "405 Method Not Allowed",
		},
	}

	for _, tc := range tt {
		t.Run(tc.name, func(t *testing.T) {
			gateway := NewGatewayerMock()
			gateway.On("GetWalletSeed", tc.wltID, []byte(tc.password)).Return(tc.gatewayReturnArgs...)

			endpoint := "/wallet/seed"

			v := url.Values{}
			v.Add("id", tc.wltID)
			if len(tc.password) > 0 {
				v.Add("password", tc.password)
			}

			req, err := http.NewRequest(tc.method, endpoint, bytes.NewBufferString(v.Encode()))
			require.NoError(t, err)
			req.Header.Add("Content-Type", "application/x-www-form-urlencoded")

			csrfStore := &CSRFStore{
				Enabled: !tc.csrfDisabled,
			}
			setCSRFParameters(csrfStore, tokenValid, req)

			rr := httptest.NewRecorder()
			handler := newServerMux(mxConfig, gateway, csrfStore)

			handler.ServeHTTP(rr, req)

			status := rr.Code
			require.Equal(t, tc.expectStatus, status)

			if status != http.StatusOK {
				require.Equal(t, tc.expectErr, strings.TrimSpace(rr.Body.String()))
				if status == http.StatusUnauthorized {
					require.Equal(t, HTTP401AuthHeader, rr.Header().Get("WWW-Authenticate"))
				}
			} else {
				var r struct {
					Seed string `json:"seed"`
				}
				err := json.Unmarshal(rr.Body.Bytes(), &r)
				require.NoError(t, err)
				require.Equal(t, tc.expectSeed, r.Seed)
			}
		})
	}
}

func TestWalletNewAddressesHandler(t *testing.T) {
	type httpBody struct {
		ID       string
		Num      string
		Password string
	}
	type Addresses struct {
		Address []string `json:"addresses"`
	}

	var responseAddresses = Addresses{}
	var responseEmptyAddresses = Addresses{}

	var emptyAddrs = make([]cipher.Address, 0)
	var addrs = make([]cipher.Address, 3)

	for i := 0; i < 3; i++ {
		pub, _ := cipher.GenerateDeterministicKeyPair(cipher.RandByte(32))
		addrs[i] = cipher.AddressFromPubKey(pub)
		responseAddresses.Address = append(responseAddresses.Address, addrs[i].String())
	}

	tt := []struct {
		name                      string
		method                    string
		body                      *httpBody
		status                    int
		err                       string
		walletID                  string
		n                         uint64
		password                  string
		gatewayNewAddressesResult []cipher.Address
		gatewayNewAddressesErr    error
		responseBody              Addresses
		csrfDisabled              bool
	}{
		{
			name:   "405",
			method: http.MethodGet,
			status: http.StatusMethodNotAllowed,
			err:    "405 Method Not Allowed",
		},
		{
			name:   "400 - missing wallet id",
			method: http.MethodPost,
			status: http.StatusBadRequest,
			err:    "400 Bad Request - missing wallet id",
		},
		{
			name:   "400 - invalid num value",
			method: http.MethodPost,
			body: &httpBody{
				ID:  "foo",
				Num: "bar",
			},
			status: http.StatusBadRequest,
			err:    "400 Bad Request - invalid num value",
		},
		{
			name:   "400 - gateway.NewAddresses error",
			method: http.MethodPost,
			body: &httpBody{
				ID:  "foo",
				Num: "1",
			},
			status:   http.StatusBadRequest,
			err:      "400 Bad Request - gateway.NewAddresses error",
			walletID: "foo",
			n:        1,
			gatewayNewAddressesErr: errors.New("gateway.NewAddresses error"),
		},
		{
			name:   "403 - Forbidden - wallet API disabled",
			method: http.MethodPost,
			body: &httpBody{
				ID:  "foo",
				Num: "1",
			},
			status:   http.StatusForbidden,
			err:      "403 Forbidden",
			walletID: "foo",
			n:        1,
			gatewayNewAddressesErr: wallet.ErrWalletAPIDisabled,
		},
		{
			name:   "400 Bad Request - missing password",
			method: http.MethodPost,
			body: &httpBody{
				ID:  "foo",
				Num: "1",
			},
			status:   http.StatusBadRequest,
			err:      "400 Bad Request - missing password",
			walletID: "foo",
			n:        1,
			gatewayNewAddressesErr: wallet.ErrMissingPassword,
		},
		{
			name:   "401 Unauthorized - Invalid password",
			method: http.MethodPost,
			body: &httpBody{
				ID:  "foo",
				Num: "1",
			},
			status:   http.StatusUnauthorized,
			err:      "401 Unauthorized - invalid password",
			walletID: "foo",
			n:        1,
			gatewayNewAddressesErr: wallet.ErrInvalidPassword,
		},
		{
			name:   "200 - OK",
			method: http.MethodPost,
			body: &httpBody{
				ID:  "foo",
				Num: "1",
			},
			status:   http.StatusOK,
			walletID: "foo",
			n:        1,
			gatewayNewAddressesResult: addrs,
			responseBody:              responseAddresses,
		},
		{
			name:   "200 - OK with password",
			method: http.MethodPost,
			body: &httpBody{
				ID:       "foo",
				Num:      "1",
				Password: "pwd",
			},
			status:   http.StatusOK,
			walletID: "foo",
			n:        1,
			gatewayNewAddressesResult: addrs,
			responseBody:              responseAddresses,
		},
		{
			name:   "200 - OK empty addresses",
			method: http.MethodPost,
			body: &httpBody{
				ID:  "foo",
				Num: "0",
			},
			status:   http.StatusOK,
			walletID: "foo",
			n:        0,
			gatewayNewAddressesResult: emptyAddrs,
			responseBody:              responseEmptyAddresses,
		},
		{
			name:   "200 - OK - CSRF disabled",
			method: http.MethodPost,
			body: &httpBody{
				ID:  "foo",
				Num: "1",
			},
			status:   http.StatusOK,
			walletID: "foo",
			n:        1,
			gatewayNewAddressesResult: addrs,
			responseBody:              responseAddresses,
			csrfDisabled:              true,
		},
	}

	for _, tc := range tt {
		t.Run(tc.name, func(t *testing.T) {
			gateway := &GatewayerMock{}
			gateway.On("NewAddresses", tc.walletID, []byte(tc.password), tc.n).Return(tc.gatewayNewAddressesResult, tc.gatewayNewAddressesErr)

			endpoint := "/wallet/newAddress"

			v := url.Values{}
			if tc.body != nil {
				if tc.body.ID != "" {
					v.Add("id", tc.body.ID)
				}
				if tc.body.Num != "" {
					v.Add("num", tc.body.Num)
				}
			}

			req, err := http.NewRequest(tc.method, endpoint, bytes.NewBufferString(v.Encode()))
			require.NoError(t, err)
			req.Header.Add("Content-Type", "application/x-www-form-urlencoded")

			csrfStore := &CSRFStore{
				Enabled: !tc.csrfDisabled,
			}
			if csrfStore.Enabled {
				setCSRFParameters(csrfStore, tokenValid, req)
			} else {
				setCSRFParameters(csrfStore, tokenInvalid, req)
			}

			rr := httptest.NewRecorder()
			handler := newServerMux(mxConfig, gateway, csrfStore)

			handler.ServeHTTP(rr, req)

			status := rr.Code
			require.Equal(t, tc.status, status, "wrong status code: got `%v` want `%v`", status, tc.status)

			if status != http.StatusOK {
				require.Equal(t, tc.err, strings.TrimSpace(rr.Body.String()), "case: %s, handler returned wrong error message: got `%v`| %d, want `%v`",
					tc.name, strings.TrimSpace(rr.Body.String()), status, tc.err)
				if status == http.StatusUnauthorized {
					require.Equal(t, HTTP401AuthHeader, rr.Header().Get("WWW-Authenticate"))
				}
			} else {
				var msg Addresses
				err = json.Unmarshal(rr.Body.Bytes(), &msg)
				require.NoError(t, err)
				require.Equal(t, tc.responseBody, msg, tc.name)
			}
		})
	}
}

func TestGetWalletFolderHandler(t *testing.T) {
	tt := []struct {
		name                 string
		method               string
		status               int
		err                  string
		getWalletDirResponse string
		getWalletDirErr      error
		httpResponse         WalletFolder
	}{
		{
			name:   "405",
			method: http.MethodPost,
			status: http.StatusMethodNotAllowed,
			err:    "405 Method Not Allowed",
		},
		{
			name:                 "200",
			method:               http.MethodGet,
			status:               http.StatusOK,
			getWalletDirResponse: "/wallet/folder/address",
			httpResponse: WalletFolder{
				Address: "/wallet/folder/address",
			},
		},
		{
			name:            "403 - wallet API disabled",
			method:          http.MethodGet,
			status:          http.StatusForbidden,
			err:             "403 Forbidden",
			getWalletDirErr: wallet.ErrWalletAPIDisabled,
		},
	}

	for _, tc := range tt {
		gateway := &GatewayerMock{}
		gateway.On("GetWalletDir").Return(tc.getWalletDirResponse, tc.getWalletDirErr)

		endpoint := "/wallets/folderName"

		req, err := http.NewRequest(tc.method, endpoint, nil)
		require.NoError(t, err)

		csrfStore := &CSRFStore{
			Enabled: true,
		}
		setCSRFParameters(csrfStore, tokenValid, req)

		rr := httptest.NewRecorder()
		handler := newServerMux(mxConfig, gateway, csrfStore)

		handler.ServeHTTP(rr, req)

		status := rr.Code
		require.Equal(t, tc.status, status, "case: %s, handler returned wrong status code: got `%v` want `%v`",
			tc.name, status, tc.status)

		if status != http.StatusOK {
			require.Equal(t, tc.err, strings.TrimSpace(rr.Body.String()), "case: %s, handler returned wrong error message: got `%v`| %s, want `%v`",
				tc.name, strings.TrimSpace(rr.Body.String()), status, tc.err)
		} else {
			var msg WalletFolder
			json.Unmarshal(rr.Body.Bytes(), &msg)
			require.NoError(t, err)
			require.Equal(t, tc.httpResponse, msg, tc.name)
		}
	}
}

func TestGetWallets(t *testing.T) {
	var pubkeys []cipher.PubKey
	var seckeys []cipher.SecKey
	var addrs []cipher.Address

	for i := 0; i < 4; i++ {
		pubkey, seckey := cipher.GenerateKeyPair()
		addr := cipher.AddressFromPubKey(pubkey)
		pubkeys = append(pubkeys, pubkey)
		seckeys = append(seckeys, seckey)
		addrs = append(addrs, addr)
	}

	cases := []struct {
		name               string
		method             string
		status             int
		err                string
		getWalletsResponse wallet.Wallets
		getWalletsErr      error
		httpResponse       []*WalletResponse
	}{
		{
			name:   "405",
			method: http.MethodPost,
			status: http.StatusMethodNotAllowed,
			err:    "405 Method Not Allowed",
		},

		{
			name:          "403 - wallet API disabled",
			method:        http.MethodGet,
			status:        http.StatusForbidden,
			err:           "403 Forbidden",
			getWalletsErr: wallet.ErrWalletAPIDisabled,
		},

		{
			name:               "200 no wallets",
			method:             http.MethodGet,
			status:             http.StatusOK,
			getWalletsResponse: nil,
			httpResponse:       []*WalletResponse{},
		},

		{
			name:               "200 no wallets 2",
			method:             http.MethodGet,
			status:             http.StatusOK,
			getWalletsResponse: wallet.Wallets{},
			httpResponse:       []*WalletResponse{},
		},

		{
			name:   "200",
			method: http.MethodGet,
			status: http.StatusOK,
			getWalletsResponse: wallet.Wallets{
				"foofilename": {
					Meta: map[string]string{
						"foo":        "bar",
						"seed":       "fooseed",
						"lastSeed":   "foolastseed",
						"coin":       "foocoin",
						"filename":   "foofilename",
						"label":      "foolabel",
						"type":       "footype",
						"version":    "fooversion",
						"cryptoType": "foocryptotype",
						"tm":         "345678",
						"encrypted":  "true",
					},
					Entries: []wallet.Entry{
						{
							Address: addrs[0],
							Public:  pubkeys[0],
							Secret:  seckeys[0],
						},
					},
				},
				"foofilename2": {
					Meta: map[string]string{
						"foo":        "bar2",
						"seed":       "fooseed2",
						"lastSeed":   "foolastseed2",
						"coin":       "foocoin",
						"filename":   "foofilename2",
						"label":      "foolabel2",
						"type":       "footype",
						"version":    "fooversion",
						"cryptoType": "foocryptotype",
						"tm":         "123456",
						"encrypted":  "false",
					},
					Entries: []wallet.Entry{
						{
							Address: addrs[1],
							Public:  pubkeys[1],
							Secret:  seckeys[1],
						},
					},
				},
				"foofilename3": {
					Meta: map[string]string{
						"foo":        "bar3",
						"seed":       "fooseed3",
						"lastSeed":   "foolastseed3",
						"coin":       "foocoin",
						"filename":   "foofilename3",
						"label":      "foolabel3",
						"type":       "footype",
						"version":    "fooversion",
						"cryptoType": "foocryptotype",
						"tm":         "234567",
						"encrypted":  "true",
					},
					Entries: []wallet.Entry{
						{
							Address: addrs[2],
							Public:  pubkeys[2],
							Secret:  seckeys[2],
						},
						{
							Address: addrs[3],
							Public:  pubkeys[3],
							Secret:  seckeys[3],
						},
					},
				},
			},
			httpResponse: []*WalletResponse{
				{
					Meta: WalletMeta{
						Coin:       "foocoin",
						Filename:   "foofilename2",
						Label:      "foolabel2",
						Type:       "footype",
						Version:    "fooversion",
						CryptoType: "foocryptotype",
						Timestamp:  123456,
						Encrypted:  false,
					},
					Entries: []WalletEntry{
						{
							Address: addrs[1].String(),
							Public:  pubkeys[1].Hex(),
						},
					},
				},
				{
					Meta: WalletMeta{
						Coin:       "foocoin",
						Filename:   "foofilename3",
						Label:      "foolabel3",
						Type:       "footype",
						Version:    "fooversion",
						CryptoType: "foocryptotype",
						Timestamp:  234567,
						Encrypted:  true,
					},
					Entries: []WalletEntry{
						{
							Address: addrs[2].String(),
							Public:  pubkeys[2].Hex(),
						},
						{
							Address: addrs[3].String(),
							Public:  pubkeys[3].Hex(),
						},
					},
				},
				{
					Meta: WalletMeta{
						Coin:       "foocoin",
						Filename:   "foofilename",
						Label:      "foolabel",
						Type:       "footype",
						Version:    "fooversion",
						CryptoType: "foocryptotype",
						Timestamp:  345678,
						Encrypted:  true,
					},
					Entries: []WalletEntry{
						{
							Address: addrs[0].String(),
							Public:  pubkeys[0].Hex(),
						},
					},
				},
			},
		},
	}

	for _, tc := range cases {
		gateway := &GatewayerMock{}
		gateway.On("GetWallets").Return(tc.getWalletsResponse, tc.getWalletsErr)

		endpoint := "/wallets"

		req, err := http.NewRequest(tc.method, endpoint, nil)
		require.NoError(t, err)

		csrfStore := &CSRFStore{
			Enabled: true,
		}
		setCSRFParameters(csrfStore, tokenValid, req)

		rr := httptest.NewRecorder()
		handler := newServerMux(mxConfig, gateway, csrfStore)

		handler.ServeHTTP(rr, req)

		status := rr.Code
		require.Equal(t, tc.status, status, "case: %s, handler returned wrong status code: got `%v` want `%v`",
			tc.name, status, tc.status)

		if status != http.StatusOK {
			require.Equal(t, tc.err, strings.TrimSpace(rr.Body.String()), "case: %s, handler returned wrong error message: got `%v`| %s, want `%v`",
				tc.name, strings.TrimSpace(rr.Body.String()), status, tc.err)
		} else {
			var msg []*WalletResponse
			json.Unmarshal(rr.Body.Bytes(), &msg)
			require.NoError(t, err)
			require.NotNil(t, msg)
			require.Equal(t, tc.httpResponse, msg, tc.name)
		}
	}
}

func TestWalletUnloadHandler(t *testing.T) {
	tt := []struct {
		name            string
		method          string
		status          int
		err             string
		walletID        string
		unloadWalletErr error
		csrfDisabled    bool
	}{
		{
			name:     "405",
			method:   http.MethodGet,
			status:   http.StatusMethodNotAllowed,
			err:      "405 Method Not Allowed",
			walletID: "wallet.wlt",
		},
		{
			name:   "400 - missing wallet id",
			method: http.MethodPost,
			status: http.StatusBadRequest,
			err:    "400 Bad Request - missing wallet id",
		},
		{
			name:            "403 - Forbidden - wallet API disabled",
			method:          http.MethodPost,
			status:          http.StatusForbidden,
			err:             "403 Forbidden",
			walletID:        "wallet.wlt",
			unloadWalletErr: wallet.ErrWalletAPIDisabled,
		},
		{
			name:     "200 - ok",
			method:   http.MethodPost,
			status:   http.StatusOK,
			walletID: "wallet.wlt",
		},
		{
			name:         "200 - ok, csrf disabled",
			method:       http.MethodPost,
			status:       http.StatusOK,
			walletID:     "wallet.wlt",
			csrfDisabled: true,
		},
	}

	for _, tc := range tt {
		t.Run(tc.name, func(t *testing.T) {
			gateway := &GatewayerMock{}
			gateway.On("UnloadWallet", tc.walletID).Return(tc.unloadWalletErr)

			endpoint := "/wallet/unload"
			v := url.Values{}
			v.Add("id", tc.walletID)

			req, err := http.NewRequest(tc.method, endpoint, strings.NewReader(v.Encode()))
			require.NoError(t, err)
			req.Header.Add("Content-Type", "application/x-www-form-urlencoded")

			csrfStore := &CSRFStore{
				Enabled: !tc.csrfDisabled,
			}
			if csrfStore.Enabled {
				setCSRFParameters(csrfStore, tokenValid, req)
			} else {
				setCSRFParameters(csrfStore, tokenInvalid, req)
			}

			rr := httptest.NewRecorder()
			handler := newServerMux(mxConfig, gateway, csrfStore)

			handler.ServeHTTP(rr, req)

			status := rr.Code
			require.Equal(t, tc.status, status, "wrong status code: got `%v` want `%v`", status, tc.status)

			if status != http.StatusOK {
				require.Equal(t, tc.err, strings.TrimSpace(rr.Body.String()), "case: %s, handler returned wrong error message: got `%v`| %d, want `%v`",
					tc.name, strings.TrimSpace(rr.Body.String()), status, tc.err)
			}
		})
	}
}

func TestEncryptWallet(t *testing.T) {
	entries, responseEntries := makeEntries([]byte("seed"), 5)
	type gatewayReturnPair struct {
		w   *wallet.Wallet
		err error
	}
	tt := []struct {
		name          string
		method        string
		wltID         string
		password      string
		gatewayReturn gatewayReturnPair
		status        int
		expectWallet  WalletResponse
		expectErr     string
	}{
		{
			name:     "200 - OK",
			method:   http.MethodPost,
			wltID:    "wallet.wlt",
			password: "pwd",
			gatewayReturn: gatewayReturnPair{
				w: &wallet.Wallet{
					Meta: map[string]string{
						"filename":  "wallet.wlt",
						"seed":      "seed",
						"lastSeed":  "lastSeed",
						"secrets":   "secrets",
						"encrypted": "true",
					},
					Entries: cloneEntries(entries),
				},
			},
			status: http.StatusOK,
			expectWallet: WalletResponse{
				Meta: WalletMeta{
					Filename:  "wallet.wlt",
					Encrypted: true,
				},
				Entries: responseEntries,
			},
		},
		{
			name:     "403 Forbidden",
			method:   http.MethodPost,
			wltID:    "wallet.wlt",
			password: "pwd",
			gatewayReturn: gatewayReturnPair{
				err: wallet.ErrWalletAPIDisabled,
			},
			status:    http.StatusForbidden,
			expectErr: "403 Forbidden",
		},
		{
			name:      "405 Method Not Allowed",
			method:    http.MethodGet,
			wltID:     "wallet.wlt",
			password:  "pwd",
			status:    http.StatusMethodNotAllowed,
			expectErr: "405 Method Not Allowed",
		},
		{
			name:     "400 - Missing Password",
			method:   http.MethodPost,
			wltID:    "wallet.wlt",
			password: "",
			gatewayReturn: gatewayReturnPair{
				err: wallet.ErrMissingPassword,
			},
			status:    http.StatusBadRequest,
			expectErr: "400 Bad Request - missing password",
		},
		{
			name:      "400 - Missing Wallet Id",
			method:    http.MethodPost,
			wltID:     "",
			status:    http.StatusBadRequest,
			expectErr: "400 Bad Request - missing wallet id",
		},
		{
			name:     "401 Unauthorized - Invalid Password",
			method:   http.MethodPost,
			wltID:    "wallet.wlt",
			password: "pwd",
			gatewayReturn: gatewayReturnPair{
				err: wallet.ErrInvalidPassword,
			},
			status:    http.StatusUnauthorized,
			expectErr: "401 Unauthorized - invalid password",
		},
		{
			name:     "404 - Wallet Not Found",
			method:   http.MethodPost,
			wltID:    "wallet.wlt",
			password: "pwd",
			gatewayReturn: gatewayReturnPair{
				err: wallet.ErrWalletNotExist,
			},
			status:    http.StatusNotFound,
			expectErr: "404 Not Found",
		},
		{
			name:     "400 - Wallet Is Encrypted",
			method:   http.MethodPost,
			wltID:    "wallet.wlt",
			password: "pwd",
			gatewayReturn: gatewayReturnPair{
				err: wallet.ErrWalletEncrypted,
			},
			status:    http.StatusBadRequest,
			expectErr: "400 Bad Request - wallet is encrypted",
		},
	}

	for _, tc := range tt {
		t.Run(tc.name, func(t *testing.T) {
			gateway := NewGatewayerMock()
			gateway.On("EncryptWallet", tc.wltID, []byte(tc.password)).Return(tc.gatewayReturn.w, tc.gatewayReturn.err)

			endpoint := "/wallet/encrypt"
			v := url.Values{}
			v.Add("id", tc.wltID)
			v.Add("password", tc.password)

			req, err := http.NewRequest(tc.method, endpoint, strings.NewReader(v.Encode()))
			require.NoError(t, err)
			req.Header.Add("Content-Type", "application/x-www-form-urlencoded")

			csrfStore := &CSRFStore{
				Enabled: true,
			}
			setCSRFParameters(csrfStore, tokenValid, req)

			rr := httptest.NewRecorder()
			handler := newServerMux(mxConfig, gateway, csrfStore)

			handler.ServeHTTP(rr, req)

			status := rr.Code
			require.Equal(t, tc.status, status, "wrong status code: got `%v` want `%v`, body: %v", status, tc.status, rr.Body.String())

			if status != http.StatusOK {
				require.Equal(t, tc.expectErr, strings.TrimSpace(rr.Body.String()))
				if status == http.StatusUnauthorized {
					require.Equal(t, HTTP401AuthHeader, rr.Header().Get("WWW-Authenticate"))
				}
				return
			}

			var rlt WalletResponse
			err = json.NewDecoder(rr.Body).Decode(&rlt)
			require.NoError(t, err)
			require.Equal(t, tc.expectWallet, rlt)
		})
	}
}

func TestDecryptWallet(t *testing.T) {
	entries, responseEntries := makeEntries([]byte("seed"), 5)
	type gatewayReturnPair struct {
		w   *wallet.Wallet
		err error
	}

	tt := []struct {
		name          string
		method        string
		wltID         string
		password      string
		gatewayReturn gatewayReturnPair
		status        int
		expectWallet  WalletResponse
		expectErr     string
		csrfDisabled  bool
	}{
		{
			name:     "200 OK",
			method:   http.MethodPost,
			wltID:    "wallet.wlt",
			password: "pwd",
			gatewayReturn: gatewayReturnPair{
				w: &wallet.Wallet{
					Meta: map[string]string{
						"filename":  "wallet",
						"seed":      "seed",
						"lastSeed":  "lastSeed",
						"secrets":   "",
						"encrypted": "false",
					},
					Entries: cloneEntries(entries),
				},
			},
			status: http.StatusOK,
			expectWallet: WalletResponse{
				Meta: WalletMeta{
					Filename:  "wallet",
					Encrypted: false,
				},
				Entries: responseEntries,
			},
		},
		{
			name:     "200 OK CSRF disabled",
			method:   http.MethodPost,
			wltID:    "wallet.wlt",
			password: "pwd",
			gatewayReturn: gatewayReturnPair{
				w: &wallet.Wallet{
					Meta: map[string]string{
						"filename":  "wallet",
						"seed":      "seed",
						"lastSeed":  "lastSeed",
						"secrets":   "",
						"encrypted": "false",
					},
					Entries: cloneEntries(entries),
				},
			},
			status: http.StatusOK,
			expectWallet: WalletResponse{
				Meta: WalletMeta{
					Filename:  "wallet",
					Encrypted: false,
				},
				Entries: responseEntries,
			},
			csrfDisabled: true,
		},

		{
			name:     "403 Forbidden",
			method:   http.MethodPost,
			wltID:    "wallet.wlt",
			password: "pwd",
			gatewayReturn: gatewayReturnPair{
				err: wallet.ErrWalletAPIDisabled,
			},
			status:    http.StatusForbidden,
			expectErr: "403 Forbidden",
		},
		{
			name:      "405 Method Not Allowed",
			method:    http.MethodGet,
			status:    http.StatusMethodNotAllowed,
			expectErr: "405 Method Not Allowed",
		},
		{
			name:      "400 - Missing Wallet ID",
			method:    http.MethodPost,
			wltID:     "",
			password:  "",
			status:    http.StatusBadRequest,
			expectErr: "400 Bad Request - missing wallet id",
		},
		{
			name:     "400 - Missing Password",
			method:   http.MethodPost,
			wltID:    "wallet.wlt",
			password: "",
			gatewayReturn: gatewayReturnPair{
				err: wallet.ErrMissingPassword,
			},
			status:    http.StatusBadRequest,
			expectErr: "400 Bad Request - missing password",
		},
		{
			name:     "400 - Wallet IS Not Encrypted",
			method:   http.MethodPost,
			wltID:    "wallet.wlt",
			password: "pwd",
			gatewayReturn: gatewayReturnPair{
				err: wallet.ErrWalletNotEncrypted,
			},
			status:    http.StatusBadRequest,
			expectErr: "400 Bad Request - wallet is not encrypted",
		},
		{
			name:     "401 Unauthorized - Invalid Password",
			method:   http.MethodPost,
			wltID:    "wallet.wlt",
			password: "pwd",
			gatewayReturn: gatewayReturnPair{
				err: wallet.ErrInvalidPassword,
			},
			status:    http.StatusUnauthorized,
			expectErr: "401 Unauthorized - invalid password",
		},
		{
			name:     "404 - Wallet Does Not Exist",
			method:   http.MethodPost,
			wltID:    "wallet.wlt",
			password: "pwd",
			gatewayReturn: gatewayReturnPair{
				err: wallet.ErrWalletNotExist,
			},
			status:    http.StatusNotFound,
			expectErr: "404 Not Found",
		},
	}

	for _, tc := range tt {
		t.Run(tc.name, func(t *testing.T) {
			gateway := NewGatewayerMock()
			gateway.On("DecryptWallet", tc.wltID, []byte(tc.password)).Return(tc.gatewayReturn.w, tc.gatewayReturn.err)

			endpoint := "/wallet/decrypt"
			v := url.Values{}
			v.Add("id", tc.wltID)
			v.Add("password", tc.password)

			req, err := http.NewRequest(tc.method, endpoint, strings.NewReader(v.Encode()))
			require.NoError(t, err)
			req.Header.Add("Content-Type", "application/x-www-form-urlencoded")

			csrfStore := &CSRFStore{
				Enabled: !tc.csrfDisabled,
			}
			setCSRFParameters(csrfStore, tokenValid, req)

			rr := httptest.NewRecorder()
			handler := newServerMux(mxConfig, gateway, csrfStore)

			handler.ServeHTTP(rr, req)

			status := rr.Code
			require.Equal(t, tc.status, status, "wrong status code: got `%v` want `%v`", status, tc.status)

			if status != http.StatusOK {
				require.Equal(t, tc.expectErr, strings.TrimSpace(rr.Body.String()))
				if status == http.StatusUnauthorized {
					require.Equal(t, HTTP401AuthHeader, rr.Header().Get("WWW-Authenticate"))
				}
				return
			}

			var r WalletResponse
			err = json.NewDecoder(rr.Body).Decode(&r)
			require.NoError(t, err)
			require.Equal(t, tc.expectWallet, r)
		})
	}
}

// makeEntries derives N wallet address entries from given seed
// Returns set of wallet.Entry and wallet.ReadableEntry, the readable
// entries' secrets are removed.
func makeEntries(seed []byte, n int) ([]wallet.Entry, []WalletEntry) {
	seckeys := cipher.GenerateDeterministicKeyPairs(seed, n)
	var entries []wallet.Entry
	var responseEntries []WalletEntry
	for i, seckey := range seckeys {
		pubkey := cipher.PubKeyFromSecKey(seckey)
		entries = append(entries, wallet.Entry{
			Address: cipher.AddressFromPubKey(pubkey),
			Public:  pubkey,
			Secret:  seckey,
		})
		responseEntries = append(responseEntries, WalletEntry{
			Address: entries[i].Address.String(),
			Public:  entries[i].Public.Hex(),
		})
	}
	return entries, responseEntries
}

func cloneEntries(es []wallet.Entry) []wallet.Entry {
	var entries []wallet.Entry
	for _, e := range es {
		entries = append(entries, e)
	}
	return entries
}<|MERGE_RESOLUTION|>--- conflicted
+++ resolved
@@ -1491,13 +1491,8 @@
 			expectErr:    "400 Bad Request - missing password",
 		},
 		{
-<<<<<<< HEAD
-			name:     "400 - invalid password",
+			name:     "401 Unauthorized - Invalid password",
 			method:   http.MethodPost,
-=======
-			name:     "401 Unauthorized - Invalid password",
-			method:   http.MethodGet,
->>>>>>> 04088c66
 			wltID:    "wallet.wlt",
 			password: "pwd",
 			gatewayReturnArgs: []interface{}{
