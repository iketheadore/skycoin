--- conflicted
+++ resolved
@@ -17,17 +17,11 @@
 	wh "github.com/skycoin/skycoin/src/util/http" //http,json helpers
 )
 
-<<<<<<< HEAD
+// Gatewayer interface for Gateway methods
 type Gatewayer interface {
 	Spend(wltID string, coins uint64, dest cipher.Address) (*coin.Transaction, error)
 	GetWalletBalance(wltID string) (wallet.BalancePair, error)
 	GetWallet(wltID string) (wallet.Wallet, error)
-=======
-// Gatewayer interface for Gateway methods
-type Gatewayer interface {
-	Spend(wltID string, coins uint64, dest cipher.Address) (*coin.Transaction, error)
-	GetWalletBalance(wltID string) (wallet.BalancePair, error)
->>>>>>> 1479e1fb
 }
 
 // SpendResult represents the result of spending
@@ -37,61 +31,9 @@
 	Error       string                     `json:"error,omitempty"`
 }
 
-<<<<<<< HEAD
-// Spend spend coins from specific wallet
-func Spend(gateway Gatewayer, walletID string, coins uint64, dest cipher.Address) *SpendResult {
-	var tx *coin.Transaction
-	var b wallet.BalancePair
-	var err error
-	for {
-		tx, err = gateway.Spend(walletID, coins, dest)
-		if err != nil {
-			break
-		}
-
-		var txStr string
-		txStr, err = visor.TransactionToJSON(*tx)
-		if err != nil {
-			break
-		}
-
-		logger.Info("Spend: \ntx= \n %s \n", txStr)
-
-		b, err = gateway.GetWalletBalance(walletID)
-		if err != nil {
-			err = fmt.Errorf("Get wallet balance failed: %v", err)
-			break
-		}
-
-		break
-	}
-
-	if err != nil {
-		return &SpendResult{
-			Error: err.Error(),
-		}
-	}
-
-	rbTx, err := visor.NewReadableTransaction(&visor.Transaction{Txn: *tx})
-	if err != nil {
-		logger.Error("%v", err)
-		return &SpendResult{}
-	}
-
-	return &SpendResult{
-		Balance:     &b,
-		Transaction: rbTx,
-	}
-}
-
-// Returns the wallet's balance, both confirmed and predicted.  The predicted
-// balance is the confirmed balance minus the pending spends.
-func WalletBalanceHandler(gateway Gatewayer) http.HandlerFunc {
-=======
 // Returns the wallet's balance, both confirmed and predicted.  The predicted
 // balance is the confirmed balance minus the pending spends.
 func walletBalanceHandler(gateway Gatewayer) http.HandlerFunc {
->>>>>>> 1479e1fb
 	return func(w http.ResponseWriter, r *http.Request) {
 		if r.Method != http.MethodGet {
 			wh.Error405(w)
@@ -121,16 +63,12 @@
 //  id: wallet id
 //	dst: recipient address
 // 	coins: the number of droplet you will send
-<<<<<<< HEAD
-func WalletSpendHandler(gateway Gatewayer) http.HandlerFunc {
-=======
 // Response:
 //  balance: new balance of the wallet
 //  txn: spent transaction
 //  error: an error that may have occured after broadcast the transaction to the network
 //         if this field is not empty, the spend succeeded, but the response data could not be prepared
 func walletSpendHandler(gateway Gatewayer) http.HandlerFunc {
->>>>>>> 1479e1fb
 	return func(w http.ResponseWriter, r *http.Request) {
 		if r.Method != http.MethodPost {
 			wh.Error405(w)
@@ -356,7 +294,7 @@
 }
 
 // Returns a wallet by id
-func WalletGet(gateway Gatewayer) http.HandlerFunc {
+func walletGet(gateway Gatewayer) http.HandlerFunc {
 	return func(w http.ResponseWriter, r *http.Request) {
 		if r.Method != http.MethodGet {
 			wh.Error405(w)
@@ -465,7 +403,7 @@
 	//      id - Wallet ID.
 
 	//  Gets a wallet .  Will be assigned name if present.
-	mux.HandleFunc("/wallet", WalletGet(gateway))
+	mux.HandleFunc("/wallet", walletGet(gateway))
 
 	// Loads wallet from seed, will scan ahead N address and
 	// load addresses till the last one that have coins.
@@ -483,7 +421,7 @@
 	// spent amount.
 	// GET arguments:
 	//      id: Wallet ID
-	mux.HandleFunc("/wallet/balance", WalletBalanceHandler(gateway))
+	mux.HandleFunc("/wallet/balance", walletBalanceHandler(gateway))
 
 	// Sends coins&hours to another address.
 	// POST arguments:
@@ -493,7 +431,7 @@
 	//  fee: Number of hours to use as fee, on top of the default fee.
 	//  Returns total amount spent if successful, otherwise error describing
 	//  failure status.
-	mux.HandleFunc("/wallet/spend", WalletSpendHandler(gateway))
+	mux.HandleFunc("/wallet/spend", walletSpendHandler(gateway))
 
 	// GET Arguments:
 	//		id: Wallet ID
