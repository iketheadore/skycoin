@import '../../../../theme/variables';

.-small-button ::ng-deep button {
  width: unset;
  height: unset;
  padding: 0 10px 0 10px;
  min-width: 100px;
  margin: unset;
  font-size: 13px;
}

.-toggle ::ng-deep button {
  box-shadow: unset;
  background-color: $transparent !important;
  line-height: unset !important;
  min-height: 26px;
  span {
    color: $black;
    line-height: unset !important;
  }
}

.-toggle ::ng-deep button.enabled {
  background-color: $black !important;
  span {
    color: $white;
  }
}

.-buttons-container {
  width: fit-content;
  padding: 5px;
  background: rgba(255, 255, 255, 0.1);
  border-radius: 100px;
  margin: 0px auto;
  text-align: center;
}

.light {
  &.-buttons-container {
    background: #f7f7f7;
  }

  .-toggle ::ng-deep button.enabled {
    background-color: #fff !important;

    span {
      color: $grey-dark;
    }
  }
}

<<<<<<< HEAD
@media (min-width: 768px) and (max-width: 991px) {
  .-buttons-container.light {
    background: inherit !important;
  }

  app-button ::ng-deep .button-container {
    display: block;
=======
.small {
  &.-buttons-container {
    padding: 2px;
    line-height: 0px;
  }

  .-small-button ::ng-deep button {
    padding: 0 10px 0 10px;
    min-width: 70px;
    font-size: 9px;
    min-height: 16px;
>>>>>>> ce0cc30a
  }
}<|MERGE_RESOLUTION|>--- conflicted
+++ resolved
@@ -50,7 +50,6 @@
   }
 }
 
-<<<<<<< HEAD
 @media (min-width: 768px) and (max-width: 991px) {
   .-buttons-container.light {
     background: inherit !important;
@@ -58,7 +57,9 @@
 
   app-button ::ng-deep .button-container {
     display: block;
-=======
+  }
+}
+
 .small {
   &.-buttons-container {
     padding: 2px;
@@ -70,6 +71,5 @@
     min-width: 70px;
     font-size: 9px;
     min-height: 16px;
->>>>>>> ce0cc30a
   }
 }