import { Component, OnDestroy, OnInit, ViewChild } from '@angular/core';
import { WalletService } from '../../../services/wallet.service';
import { FormBuilder, FormControl, FormGroup, Validators } from '@angular/forms';
import { MatSnackBar, MatSnackBarConfig } from '@angular/material/snack-bar';
import 'rxjs/add/operator/delay';
import 'rxjs/add/operator/filter';
import { ButtonComponent } from '../../layout/button/button.component';
import { PasswordDialogComponent } from '../../layout/password-dialog/password-dialog.component';
import { MatDialog } from '@angular/material';
import { parseResponseMessage } from '../../../utils/index';

@Component({
  selector: 'app-send-skycoin',
  templateUrl: './send-skycoin.component.html',
  styleUrls: ['./send-skycoin.component.scss']
})
export class SendSkycoinComponent implements OnInit, OnDestroy {
  @ViewChild('button') button: ButtonComponent;

  form: FormGroup;
  transactions = [];

  constructor(
    public formBuilder: FormBuilder,
    public walletService: WalletService,
    private snackbar: MatSnackBar,
    private dialog: MatDialog,
  ) {}

  ngOnInit() {
    this.initForm();
  }

  ngOnDestroy() {
    this.snackbar.dismiss();
  }

  send() {
    this.button.resetState();
    this.snackbar.dismiss();

    if (this.form.value.wallet.encrypted) {
      this.dialog.open(PasswordDialogComponent).componentInstance.passwordSubmit
        .subscribe(passwordDialog => {
          this._send(passwordDialog);
        });
    } else {
      this._send();
    }
  }

  private _send(passwordDialog?: any) {
    this.button.setLoading();

    this.walletService.sendSkycoin(
      this.form.value.wallet,
      this.form.value.address,
      Math.round(parseFloat(this.form.value.amount) * 1000000),
      passwordDialog ? passwordDialog.password : null
    )
      .delay(1000)
      .subscribe(
        () => {
          this.resetForm();
          this.button.setSuccess();
        },
        error => {
          const errorMessage = parseResponseMessage(error['_body']);
          const config = new MatSnackBarConfig();
          config.duration = 300000;
          this.snackbar.open(errorMessage, null, config);
          this.button.setError(errorMessage);
        }
      );

    if (passwordDialog) {
      passwordDialog.close();
    }
  }

  private initForm() {
    this.form = this.formBuilder.group({
      wallet: ['', Validators.required],
      address: ['', Validators.required],
      amount: ['', Validators.required],
      notes: [''],
    });
    this.form.get('wallet').valueChanges.subscribe(value => {
      console.log(value);
      const balance = value && value.coins ? value.coins : 0;
      this.form.get('amount').setValidators([
        Validators.required,
        Validators.max(balance),
        this.validateAmount,
      ]);
      this.form.get('amount').updateValueAndValidity();
    });
  }

  private resetForm() {
<<<<<<< HEAD
    this.form.get('wallet').reset(undefined);
    this.form.get('address').reset(undefined);
    this.form.get('amount').reset(undefined);
    this.form.get('notes').reset('');
=======
    this.form.get('wallet').reset('');
    this.form.get('address').reset('');
    this.form.get('amount').reset('');
  }

  private validateAmount(amountControl: FormControl) {
    if (isNaN(amountControl.value)) {
      return { Invalid: true };
    }

    if (parseFloat(amountControl.value) <= 0) {
      return { Invalid: true };
    }

    const parts = amountControl.value.split('.');

    if (parts.length === 2 && parts[1].length > 6) {
      return { Invalid: true };
    }

    return null;
>>>>>>> 57d9a96f
  }
}<|MERGE_RESOLUTION|>--- conflicted
+++ resolved
@@ -98,15 +98,10 @@
   }
 
   private resetForm() {
-<<<<<<< HEAD
-    this.form.get('wallet').reset(undefined);
-    this.form.get('address').reset(undefined);
-    this.form.get('amount').reset(undefined);
-    this.form.get('notes').reset('');
-=======
     this.form.get('wallet').reset('');
     this.form.get('address').reset('');
     this.form.get('amount').reset('');
+    this.form.get('notes').reset('');
   }
 
   private validateAmount(amountControl: FormControl) {
@@ -125,6 +120,5 @@
     }
 
     return null;
->>>>>>> 57d9a96f
   }
 }