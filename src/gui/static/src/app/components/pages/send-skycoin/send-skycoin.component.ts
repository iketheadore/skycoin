import { Component, OnDestroy, OnInit, ViewChild } from '@angular/core';
import { WalletService } from '../../../services/wallet.service';
import { FormBuilder, FormControl, FormGroup, Validators } from '@angular/forms';
import { MatSnackBar, MatSnackBarConfig } from '@angular/material/snack-bar';
import 'rxjs/add/operator/delay';
import 'rxjs/add/operator/filter';
import { ButtonComponent } from '../../layout/button/button.component';
import { PasswordDialogComponent } from '../../layout/password-dialog/password-dialog.component';
import { MatDialog } from '@angular/material';
import { parseResponseMessage } from '../../../utils/index';

@Component({
  selector: 'app-send-skycoin',
  templateUrl: './send-skycoin.component.html',
  styleUrls: ['./send-skycoin.component.scss']
})
export class SendSkycoinComponent implements OnInit, OnDestroy {
  @ViewChild('button') button: ButtonComponent;

  form: FormGroup;
  transactions = [];

  constructor(
    public formBuilder: FormBuilder,
    public walletService: WalletService,
    private snackbar: MatSnackBar,
    private dialog: MatDialog,
  ) {}

  ngOnInit() {
    this.initForm();
  }

  ngOnDestroy() {
    this.snackbar.dismiss();
  }

  send() {
    if (!this.form.valid || this.button.isLoading()) {
      return;
    }

    this.button.resetState();
    this.snackbar.dismiss();

    if (this.form.value.wallet.encrypted) {
      this.dialog.open(PasswordDialogComponent).componentInstance.passwordSubmit
        .subscribe(passwordDialog => {
          this._send(passwordDialog);
        });
    } else {
      this._send();
    }
  }

  private _send(passwordDialog?: any) {
    if (passwordDialog) {
      passwordDialog.close();
    }

    this.button.setLoading();

    this.walletService.createTransaction(
      this.form.value.wallet,
      this.form.value.address,
      this.form.value.amount,
      passwordDialog ? passwordDialog.password : null
    )
<<<<<<< HEAD
      .toPromise()
      .then(response => {
        return this.walletService.injectTransaction(response.encoded_transaction).toPromise();
      })
      .then(() => {
        this.resetForm();
        this.button.setSuccess();
        this.walletService.startPendingTxsSubscription();
      })
      .catch(error => {
        const errorMessage = parseResponseMessage(error['_body']);
        const config = new MatSnackBarConfig();
        config.duration = 300000;
        this.snackbar.open(errorMessage, null, config);
        this.button.setError(errorMessage);
      });
=======
      .subscribe(
        () => {
          this.resetForm();
          this.button.setSuccess();
          this.walletService.startDataRefreshSubscription();
        },
        error => {
          const errorMessage = parseResponseMessage(error['_body']);
          const config = new MatSnackBarConfig();
          config.duration = 300000;
          this.snackbar.open(errorMessage, null, config);
          this.button.setError(errorMessage);
        }
      );

    if (passwordDialog) {
      passwordDialog.close();
    }
>>>>>>> b07816e7
  }

  private initForm() {
    this.form = this.formBuilder.group({
      wallet: ['', Validators.required],
      address: ['', Validators.required],
      amount: ['', Validators.required],
      notes: [''],
    });
    this.form.get('wallet').valueChanges.subscribe(value => {
      console.log(value);
      const balance = value && value.coins ? value.coins : 0;
      this.form.get('amount').setValidators([
        Validators.required,
        Validators.max(balance),
        this.validateAmount,
      ]);
      this.form.get('amount').updateValueAndValidity();
    });
  }

  private resetForm() {
    this.form.get('wallet').reset('');
    this.form.get('address').reset('');
    this.form.get('amount').reset('');
    this.form.get('notes').reset('');
  }

  private validateAmount(amountControl: FormControl) {
    if (isNaN(amountControl.value)) {
      return { Invalid: true };
    }

    if (parseFloat(amountControl.value) <= 0) {
      return { Invalid: true };
    }

    const parts = amountControl.value.split('.');

    if (parts.length === 2 && parts[1].length > 6) {
      return { Invalid: true };
    }

    return null;
  }
}<|MERGE_RESOLUTION|>--- conflicted
+++ resolved
@@ -66,7 +66,6 @@
       this.form.value.amount,
       passwordDialog ? passwordDialog.password : null
     )
-<<<<<<< HEAD
       .toPromise()
       .then(response => {
         return this.walletService.injectTransaction(response.encoded_transaction).toPromise();
@@ -74,7 +73,7 @@
       .then(() => {
         this.resetForm();
         this.button.setSuccess();
-        this.walletService.startPendingTxsSubscription();
+        this.walletService.startDataRefreshSubscription();
       })
       .catch(error => {
         const errorMessage = parseResponseMessage(error['_body']);
@@ -83,26 +82,6 @@
         this.snackbar.open(errorMessage, null, config);
         this.button.setError(errorMessage);
       });
-=======
-      .subscribe(
-        () => {
-          this.resetForm();
-          this.button.setSuccess();
-          this.walletService.startDataRefreshSubscription();
-        },
-        error => {
-          const errorMessage = parseResponseMessage(error['_body']);
-          const config = new MatSnackBarConfig();
-          config.duration = 300000;
-          this.snackbar.open(errorMessage, null, config);
-          this.button.setError(errorMessage);
-        }
-      );
-
-    if (passwordDialog) {
-      passwordDialog.close();
-    }
->>>>>>> b07816e7
   }
 
   private initForm() {
