<div class="sky-container sky-container-grey">
  <app-header title="Backup"></app-header>

  <mat-card>
    <p>Wallet Directory: {{ folder }}</p>

    <p>BACKUP YOUR SEED. ON PAPER. IN A SAFE PLACE. As long as you have your seed, you can recover your coins.</p>

    <p class="text-muted"><small>
      Use the table below to get seeds from your encrypted wallets. <br>
      To get seeds from unencrypted wallets, open the folder above,
      open the .wlt files in a text editor and recover the seeds.
    </small></p>
  </mat-card>

<<<<<<< HEAD
  <mat-card class="-table">
    <div class="row -table-header">
      <div class="col-md-4">Wallet Label</div>
      <div class="col-md-4">Filename</div>
      <div class="col-md-4">Download</div>
    </div>
    <div class="row -table-row" *ngFor="let wallet of walletService.all() | async">
      <div class="col-md-4"><span>{{ wallet.label }}</span></div>
      <div class="col-md-4"><span>{{ wallet.filename }}</span></div>
      <div class="col-md-4">
        <button mat-raised-button color="primary" (click)="download(wallet)">Download</button>
      </div>
    </div>
  </mat-card>
=======
  <ngx-datatable #table
                 class="material"
                 [rows]="onlyEncrypted"
                 columnMode="flex"
                 [headerHeight]="50"
                 [footerHeight]="50"
                 [rowHeight]="50"
                 [limit]="10"
                 [scrollbarH]="false">
    <ngx-datatable-column name="Wallet label" prop="label" [flexGrow]="1"></ngx-datatable-column>
    <ngx-datatable-column name="File name" prop="filename" [flexGrow]="1"></ngx-datatable-column>
    <ngx-datatable-column name="Seed" [flexGrow]="1">
      <ng-template let-row="row" ngx-datatable-cell-template>
        <button mat-raised-button color="primary" (click)="showSeed(row)" class="in-table">Show seed</button>
      </ng-template>
    </ngx-datatable-column>
  </ngx-datatable>
>>>>>>> 57d9a96f
</div><|MERGE_RESOLUTION|>--- conflicted
+++ resolved
@@ -13,38 +13,18 @@
     </small></p>
   </mat-card>
 
-<<<<<<< HEAD
   <mat-card class="-table">
     <div class="row -table-header">
       <div class="col-md-4">Wallet Label</div>
       <div class="col-md-4">Filename</div>
-      <div class="col-md-4">Download</div>
+      <div class="col-md-4">Seed</div>
     </div>
-    <div class="row -table-row" *ngFor="let wallet of walletService.all() | async">
+    <div class="row -table-row" *ngFor="let wallet of onlyEncrypted">
       <div class="col-md-4"><span>{{ wallet.label }}</span></div>
       <div class="col-md-4"><span>{{ wallet.filename }}</span></div>
       <div class="col-md-4">
-        <button mat-raised-button color="primary" (click)="download(wallet)">Download</button>
+        <button mat-raised-button color="primary" (click)="showSeed(wallet)">Show seed</button>
       </div>
     </div>
   </mat-card>
-=======
-  <ngx-datatable #table
-                 class="material"
-                 [rows]="onlyEncrypted"
-                 columnMode="flex"
-                 [headerHeight]="50"
-                 [footerHeight]="50"
-                 [rowHeight]="50"
-                 [limit]="10"
-                 [scrollbarH]="false">
-    <ngx-datatable-column name="Wallet label" prop="label" [flexGrow]="1"></ngx-datatable-column>
-    <ngx-datatable-column name="File name" prop="filename" [flexGrow]="1"></ngx-datatable-column>
-    <ngx-datatable-column name="Seed" [flexGrow]="1">
-      <ng-template let-row="row" ngx-datatable-cell-template>
-        <button mat-raised-button color="primary" (click)="showSeed(row)" class="in-table">Show seed</button>
-      </ng-template>
-    </ngx-datatable-column>
-  </ngx-datatable>
->>>>>>> 57d9a96f
 </div>