<<<<<<< HEAD
import { Component, EventEmitter, OnInit, Output, ViewChild, ChangeDetectorRef, OnDestroy } from '@angular/core';
import { FormBuilder, FormControl, FormGroup, Validators } from '@angular/forms';
=======
import { Component, EventEmitter, OnInit, Output, ViewChild } from '@angular/core';
import { FormBuilder, FormControl, FormGroup } from '@angular/forms';
>>>>>>> 07802c82

import { ButtonComponent } from '../../../layout/button/button.component';

/**
 * Shows the second step of the wizard, which allows the user to set the password.
 */
@Component({
  selector: 'app-onboarding-encrypt-wallet',
  templateUrl: './onboarding-encrypt-wallet.component.html',
  styleUrls: ['./onboarding-encrypt-wallet.component.scss'],
})
<<<<<<< HEAD
export class OnboardingEncryptWalletComponent implements OnInit, OnDestroy {
  @ViewChild('button', { static: false }) button: ButtonComponent;
  // Emits when the user presses the button for going to the next step of the wizard, after
  // filling the form. Includes the password entered by the user, or null, if the user
  // selected not to encrypt the wallet.
=======
export class OnboardingEncryptWalletComponent implements OnInit {
  @ViewChild('button') button: ButtonComponent;
>>>>>>> 07802c82
  @Output() onPasswordCreated = new EventEmitter<string|null>();
  // Emits when the user presses the button for going back to the previous step of the wizard.
  @Output() onBack = new EventEmitter();
  form: FormGroup;

  // Vars with the validation error messages.
  password1ErrorMsg = '';
  password2ErrorMsg = '';

  constructor(
    private formBuilder: FormBuilder,
    private changeDetector: ChangeDetectorRef,
  ) { }

  ngOnInit() {
    this.form = this.formBuilder.group({
<<<<<<< HEAD
        password: new FormControl('', Validators.compose([Validators.required])),
        confirm: new FormControl('', Validators.compose([Validators.required])),
=======
        password: new FormControl(''),
        confirm: new FormControl(''),
>>>>>>> 07802c82
      },
    );

    this.form.setValidators(this.validateForm.bind(this));
  }

  ngOnDestroy() {
    this.onPasswordCreated.complete();
    this.onBack.complete();
  }

  // Called after pressing the checkbox for selecting if the wallet must be encrypted with
  // a password or not.
  setEncrypt(event) {
    event.checked ? this.form.enable() : this.form.disable();
  }

  // Emits an event for going to the next step of the wizard.
  emitCreatedPassword() {
    if ((this.form.enabled && !this.form.valid) || this.button.isLoading()) {
      return;
    }

    this.button.setLoading();

    this.onPasswordCreated.emit(this.form.enabled ? this.form.get('password').value : null);

    this.changeDetector.detectChanges();
  }

  // Emits an event for going to the previous step of the wizard.
  emitBack() {
    this.onBack.emit();
  }

  resetButton() {
    this.button.resetState();
  }

  // Allows to know if the app is processing and the form must be shown disabled.
  get isWorking() {
    return this.button ? this.button.isLoading() : false;
  }

<<<<<<< HEAD
  // Checks if both password fields match.
  private passwordMatchValidator(g: FormGroup) {
    return g.get('password').value === g.get('confirm').value ? null : { mismatch: true };
=======
  /**
   * Validates the form and updates the vars with the validation errors.
   */
  validateForm() {
    this.password1ErrorMsg = '';
    this.password2ErrorMsg = '';

    let valid = true;

    if (!this.form.get('password').value) {
      valid = false;
      if (this.form.get('password').touched) {
        this.password1ErrorMsg = 'password.password-error-info';
      }
    }

    if (!this.form.get('confirm').value) {
      valid = false;
      if (this.form.get('confirm').touched) {
        this.password2ErrorMsg = 'password.password-error-info';
      }
    }

    // If both password fields have a value, check if the 2 passwords entered by the user
    // are equal.
    if (valid && this.form.get('password').value !== this.form.get('confirm').value) {
      valid = false;
      this.password2ErrorMsg = 'password.confirm-error-info';
    }

    return valid ? null : { Invalid: true };
>>>>>>> 07802c82
  }
}<|MERGE_RESOLUTION|>--- conflicted
+++ resolved
@@ -1,10 +1,5 @@
-<<<<<<< HEAD
 import { Component, EventEmitter, OnInit, Output, ViewChild, ChangeDetectorRef, OnDestroy } from '@angular/core';
-import { FormBuilder, FormControl, FormGroup, Validators } from '@angular/forms';
-=======
-import { Component, EventEmitter, OnInit, Output, ViewChild } from '@angular/core';
 import { FormBuilder, FormControl, FormGroup } from '@angular/forms';
->>>>>>> 07802c82
 
 import { ButtonComponent } from '../../../layout/button/button.component';
 
@@ -16,16 +11,11 @@
   templateUrl: './onboarding-encrypt-wallet.component.html',
   styleUrls: ['./onboarding-encrypt-wallet.component.scss'],
 })
-<<<<<<< HEAD
 export class OnboardingEncryptWalletComponent implements OnInit, OnDestroy {
-  @ViewChild('button', { static: false }) button: ButtonComponent;
+  @ViewChild('button') button: ButtonComponent;
   // Emits when the user presses the button for going to the next step of the wizard, after
   // filling the form. Includes the password entered by the user, or null, if the user
   // selected not to encrypt the wallet.
-=======
-export class OnboardingEncryptWalletComponent implements OnInit {
-  @ViewChild('button') button: ButtonComponent;
->>>>>>> 07802c82
   @Output() onPasswordCreated = new EventEmitter<string|null>();
   // Emits when the user presses the button for going back to the previous step of the wizard.
   @Output() onBack = new EventEmitter();
@@ -42,13 +32,8 @@
 
   ngOnInit() {
     this.form = this.formBuilder.group({
-<<<<<<< HEAD
-        password: new FormControl('', Validators.compose([Validators.required])),
-        confirm: new FormControl('', Validators.compose([Validators.required])),
-=======
         password: new FormControl(''),
         confirm: new FormControl(''),
->>>>>>> 07802c82
       },
     );
 
@@ -93,11 +78,6 @@
     return this.button ? this.button.isLoading() : false;
   }
 
-<<<<<<< HEAD
-  // Checks if both password fields match.
-  private passwordMatchValidator(g: FormGroup) {
-    return g.get('password').value === g.get('confirm').value ? null : { mismatch: true };
-=======
   /**
    * Validates the form and updates the vars with the validation errors.
    */
@@ -129,6 +109,5 @@
     }
 
     return valid ? null : { Invalid: true };
->>>>>>> 07802c82
   }
 }