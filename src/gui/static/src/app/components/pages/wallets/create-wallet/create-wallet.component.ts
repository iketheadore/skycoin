<<<<<<< HEAD
import { Component, OnInit } from '@angular/core';
import { AbstractControl, FormControl, FormGroup, Validators } from '@angular/forms';
=======
import { Component, Inject, OnInit, ViewChild } from '@angular/core';
import { FormControl, FormGroup, Validators } from '@angular/forms';
>>>>>>> 57d9a96f
import { WalletService } from '../../../../services/wallet.service';
import { MatDialogRef } from '@angular/material/dialog';
import { ButtonComponent } from '../../../layout/button/button.component';
import { MAT_DIALOG_DATA } from '@angular/material';

@Component({
  selector: 'app-create-wallet',
  templateUrl: './create-wallet.component.html',
  styleUrls: ['./create-wallet.component.scss']
})
export class CreateWalletComponent implements OnInit {
  @ViewChild('createButton') createButton: ButtonComponent;
  @ViewChild('cancelButton') cancelButton: ButtonComponent;
  form: FormGroup;
  seed: string;
  scan: Number;
  encrypt = true;
  disableDismiss = false;

  constructor(
    @Inject(MAT_DIALOG_DATA) public data,
    public dialogRef: MatDialogRef<CreateWalletComponent>,
    private walletService: WalletService,
  ) {}

  ngOnInit() {
    this.initForm();
  }

  closePopup() {
    this.dialogRef.close();
  }

  createWallet() {
    this.createButton.resetState();
    this.createButton.setLoading();
    this.cancelButton.setDisabled();
    this.disableDismiss = true;

    const password = this.encrypt ? this.form.value.password : null;
    this.walletService.create(this.form.value.label, this.form.value.seed, this.scan, password)
      .subscribe(() => this.dialogRef.close(), e => {
        this.createButton.setError(e);
        this.cancelButton.disabled = false;
        this.disableDismiss = false;
      });
  }

<<<<<<< HEAD
  generateSeed(entropy: number) {
    this.walletService.generateSeed(entropy).subscribe(seed => this.form.controls.seed.setValue(seed));
  }

  private initForm() {
    this.form = new FormGroup({}, this.validateSeedsAreEqual);
    this.form.addControl('label', new FormControl('', [Validators.required]));
    this.form.addControl('seed', new FormControl('', [Validators.required]));
    this.form.addControl('confirm_seed', new FormControl('', [Validators.required]));

    this.generateSeed(128);
=======
  generateSeed() {
    this.walletService.generateSeed().subscribe(seed => this.form.get('seed').setValue(seed));
  }

  setEncrypt(event) {
    this.encrypt = event.checked;
    this.form.updateValueAndValidity();
  }

  private initForm() {
    this.form = new FormGroup({}, [this.validatePasswords.bind(this), this.validateSeeds.bind(this)]);
    this.form.addControl('label', new FormControl('', [Validators.required]));
    this.form.addControl('seed', new FormControl('', [Validators.required]));
    this.form.addControl('confirm_seed', new FormControl());
    this.form.addControl('password', new FormControl());
    this.form.addControl('confirm_password', new FormControl());

    if (this.data.create) {
      this.generateSeed();
    }
>>>>>>> 57d9a96f

    this.scan = 100;
  }

<<<<<<< HEAD
  private validateSeedsAreEqual(control: AbstractControl) {
    return control && control.get('seed') && control.get('confirm_seed')
      && control.get('seed').value !== control.get('confirm_seed').value
      ? { NotEqual: true }
      : null;
=======
  private validateSeeds() {
    if (this.data.create && this.form && this.form.get('seed') && this.form.get('confirm_seed')) {
      if (this.form.get('seed').value !== this.form.get('confirm_seed').value) {
        return { NotEqual: true };
      }
    }

    return null;
  }

  private validatePasswords() {
    if (this.encrypt && this.form && this.form.get('password') && this.form.get('confirm_password')) {
      if (this.form.get('password').value) {
        if (this.form.get('password').value !== this.form.get('confirm_password').value) {
          return { NotEqual: true };
        }
      } else {
        return { Required: true };
      }
    }

    return null;
>>>>>>> 57d9a96f
  }
}<|MERGE_RESOLUTION|>--- conflicted
+++ resolved
@@ -1,10 +1,5 @@
-<<<<<<< HEAD
-import { Component, OnInit } from '@angular/core';
-import { AbstractControl, FormControl, FormGroup, Validators } from '@angular/forms';
-=======
 import { Component, Inject, OnInit, ViewChild } from '@angular/core';
 import { FormControl, FormGroup, Validators } from '@angular/forms';
->>>>>>> 57d9a96f
 import { WalletService } from '../../../../services/wallet.service';
 import { MatDialogRef } from '@angular/material/dialog';
 import { ButtonComponent } from '../../../layout/button/button.component';
@@ -53,21 +48,8 @@
       });
   }
 
-<<<<<<< HEAD
   generateSeed(entropy: number) {
-    this.walletService.generateSeed(entropy).subscribe(seed => this.form.controls.seed.setValue(seed));
-  }
-
-  private initForm() {
-    this.form = new FormGroup({}, this.validateSeedsAreEqual);
-    this.form.addControl('label', new FormControl('', [Validators.required]));
-    this.form.addControl('seed', new FormControl('', [Validators.required]));
-    this.form.addControl('confirm_seed', new FormControl('', [Validators.required]));
-
-    this.generateSeed(128);
-=======
-  generateSeed() {
-    this.walletService.generateSeed().subscribe(seed => this.form.get('seed').setValue(seed));
+    this.walletService.generateSeed(entropy).subscribe(seed => this.form.get('seed').setValue(seed));
   }
 
   setEncrypt(event) {
@@ -84,20 +66,12 @@
     this.form.addControl('confirm_password', new FormControl());
 
     if (this.data.create) {
-      this.generateSeed();
+      this.generateSeed(128);
     }
->>>>>>> 57d9a96f
 
     this.scan = 100;
   }
 
-<<<<<<< HEAD
-  private validateSeedsAreEqual(control: AbstractControl) {
-    return control && control.get('seed') && control.get('confirm_seed')
-      && control.get('seed').value !== control.get('confirm_seed').value
-      ? { NotEqual: true }
-      : null;
-=======
   private validateSeeds() {
     if (this.data.create && this.form && this.form.get('seed') && this.form.get('confirm_seed')) {
       if (this.form.get('seed').value !== this.form.get('confirm_seed').value) {
@@ -120,6 +94,5 @@
     }
 
     return null;
->>>>>>> 57d9a96f
   }
 }