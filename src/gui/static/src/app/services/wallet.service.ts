--- conflicted
+++ resolved
@@ -9,11 +9,8 @@
 import 'rxjs/add/operator/filter';
 import 'rxjs/add/operator/first';
 import 'rxjs/add/operator/mergeMap';
-<<<<<<< HEAD
 import 'rxjs/add/observable/timer';
-=======
 import 'rxjs/add/observable/zip';
->>>>>>> 57d9a96f
 import { Address, Wallet } from '../app.datatypes';
 import { ReplaySubject } from 'rxjs/ReplaySubject';
 import { Subscription } from 'rxjs/Subscription';
@@ -206,14 +203,7 @@
   }
 
   private loadData(): void {
-<<<<<<< HEAD
-    this.apiService.getWallets().first().subscribe(wallets => {
-      this.wallets.next(wallets);
-      this.refreshBalances();
-    });
-=======
     this.apiService.getWallets().first().subscribe(wallets => this.wallets.next(wallets));
->>>>>>> 57d9a96f
   }
 
   private retrieveAddressBalance(address: any|any[]) {
