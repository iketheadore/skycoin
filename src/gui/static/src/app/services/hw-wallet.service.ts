import { Injectable } from '@angular/core';
import { Observable } from 'rxjs/Observable';
import { Subscriber } from 'rxjs/Subscriber';
import { Subject } from 'rxjs/Subject';
import { TranslateService } from '@ngx-translate/core';
import { AppConfig } from '../app.config';
import { MatDialog, MatDialogConfig, MatDialogRef } from '@angular/material';
import { environment } from '../../environments/environment';
import { HwWalletDaemonService } from './hw-wallet-daemon.service';
import { HwWalletPinService, ChangePinStates } from './hw-wallet-pin.service';
import { HwWalletSeedWordService } from './hw-wallet-seed-word.service';
import BigNumber from 'bignumber.js';

export enum OperationResults {
  Success,
  FailedOrRefused,
  PinMismatch,
  WithoutSeed,
  WrongPin,
  IncorrectHardwareWallet,
  WrongWord,
  InvalidSeed,
  WrongSeed,
  UndefinedError,
  Disconnected,
  DaemonError,
  InvalidAddress,
  Timeout,
}

export class OperationResult {
  result: OperationResults;
  rawResponse: any;
}

interface EventData {
  event: string;
  successTexts?: string[];
}

@Injectable()
export class HwWalletService {

  showOptionsWhenPossible = false;

  private requestSequence = 0;

  private eventsObservers = new Map<number, Subscriber<OperationResult>>();
  private walletConnectedSubject: Subject<boolean> = new Subject<boolean>();

  private signTransactionDialog: MatDialogRef<{}, any>;

  // Set on AppComponent to avoid a circular reference.
  private signTransactionConfirmationComponentInternal;
  set signTransactionConfirmationComponent(value) {
    this.signTransactionConfirmationComponentInternal = value;
  }

  constructor(
    private translate: TranslateService,
    private dialog: MatDialog,
    private hwWalletDaemonService: HwWalletDaemonService,
    private hwWalletPinService: HwWalletPinService,
    private hwWalletSeedWordService: HwWalletSeedWordService) {

    if (this.hwWalletCompatibilityActivated) {
      if (!AppConfig.useHwWalletDaemon) {
        window['ipcRenderer'].on('hwConnectionEvent', (event, connected) => {
          if (!connected) {
            this.eventsObservers.forEach((value, key) => {
              this.dispatchError(key, OperationResults.Disconnected, this.translate.instant('hardware-wallet.general.error-disconnected'));
            });
          }
          this.walletConnectedSubject.next(connected);
        });
      } else {
        hwWalletDaemonService.connectionEvent.subscribe(connected => {
          this.walletConnectedSubject.next(connected);
        });
      }

      window['ipcRenderer'].on('hwPinRequested', (event) => {
        this.hwWalletPinService.requestPin().subscribe(pin => {
          if (!pin) {
            this.cancelAllOperations();
          }
          window['ipcRenderer'].send('hwSendPin', pin);
        });
      });
      window['ipcRenderer'].on('hwSeedWordRequested', (event) => {
        this.hwWalletSeedWordService.requestWord().subscribe(word => {
          if (!word) {
            this.cancelAllOperations();
            window['ipcRenderer'].send('hwCancelLastAction');
          }
          window['ipcRenderer'].send('hwSendSeedWord', word);
        });
      });

      window['ipcRenderer'].on('hwSignTransactionResponse', (event, requestId, result) => {
<<<<<<< HEAD
        this.dispatchEvent(requestId, result, true);
        this.closeTransactionDialog();
=======
        if (this.signTransactionDialog) {
          this.signTransactionDialog.close();
          this.signTransactionDialog = null;
        }

        this.dispatchEvent(requestId, result, true);
>>>>>>> 6cdedc48
      });

      const data: EventData[] = [
        { event: 'hwChangePinResponse', successTexts: ['PIN changed'] },
        { event: 'hwGenerateMnemonicResponse', successTexts: ['operation completed'] },
        { event: 'hwRecoverMnemonicResponse', successTexts: ['Device recovered', 'The seed is valid and matches the one in the device'] },
        { event: 'hwBackupDeviceResponse', successTexts: ['operation completed'] },
        { event: 'hwWipeResponse', successTexts: ['operation completed'] },
        { event: 'hwCancelLastActionResponse' },
        { event: 'hwGetAddressesResponse' },
        { event: 'hwGetFeaturesResponse' },
        { event: 'hwSignMessageResponse' },
      ];

      data.forEach(item => {
        window['ipcRenderer'].on(item.event, (event, requestId, result) => {
          const success = item.successTexts
            ? typeof result === 'string' && item.successTexts.some(text => (result as string).includes(text))
            : true;

          this.dispatchEvent(requestId, result, success);
        });
      });
    }
  }

  get hwWalletCompatibilityActivated(): boolean {
    return !environment.production && window['isElectron'] && window['ipcRenderer'].sendSync('hwCompatibilityActivated');
  }

  get walletConnectedAsyncEvent(): Observable<boolean> {
    return this.walletConnectedSubject.asObservable();
  }

  getDeviceConnected(): Observable<boolean> {
    if (!AppConfig.useHwWalletDaemon) {
      return Observable.of(window['ipcRenderer'].sendSync('hwGetDeviceConnectedSync'));
    } else {
      return this.hwWalletDaemonService.get('/available').map(response => {
        this.hwWalletDaemonService.checkHw(false);

        return response.data;
      });
    }
  }

  getSavedWalletsDataSync(): string {
    return window['ipcRenderer'].sendSync('hwGetSavedWalletsDataSync');
  }

  saveWalletsDataSync(walletsData: string) {
    window['ipcRenderer'].sendSync('hwSaveWalletsDataSync', walletsData);
  }

  cancelLastAction(): Observable<OperationResult> {
    if (!AppConfig.useHwWalletDaemon) {
      const requestId = this.createRandomIdAndPrepare();
      window['ipcRenderer'].send('hwCancelLastAction', requestId);

      return this.createRequestResponse(requestId);
    } else {
      this.prepare();

      return this.processDaemonResponse(
        this.hwWalletDaemonService.put('/cancel'),
      );
    }
  }

  getAddresses(addressN: number, startIndex: number): Observable<OperationResult> {
    return this.cancelLastAction().flatMap(() => {
      if (!AppConfig.useHwWalletDaemon) {
        const requestId = this.createRandomIdAndPrepare();
        window['ipcRenderer'].send('hwGetAddresses', requestId, addressN, startIndex, false);

        return this.createRequestResponse(requestId);
      } else {
        this.prepare();

        const params = {
          address_n: addressN,
          start_index: startIndex,
          confirm_address: false,
        };

        return this.processDaemonResponse(
          this.hwWalletDaemonService.post(
            '/generate_addresses',
            params,
          ),
        );
      }
    });
  }

  confirmAddress(index: number): Observable<OperationResult> {
    return this.cancelLastAction().flatMap(() => {
      if (!AppConfig.useHwWalletDaemon) {
        const requestId = this.createRandomIdAndPrepare();
        window['ipcRenderer'].send('hwGetAddresses', requestId, 1, index, true);

        return this.createRequestResponse(requestId);
      } else {
        this.prepare();

        const params = {
          address_n: 1,
          start_index: index,
          confirm_address: true,
        };

        return this.processDaemonResponse(
          this.hwWalletDaemonService.post(
            '/generate_addresses',
            params,
          ),
        );
      }
    });
  }

  getFeatures(): Observable<OperationResult> {
    return this.cancelLastAction().flatMap(() => {
      if (!AppConfig.useHwWalletDaemon) {
        const requestId = this.createRandomIdAndPrepare();
        window['ipcRenderer'].send('hwGetFeatures', requestId);

        return this.createRequestResponse(requestId);
      } else {
        this.prepare();

        return this.processDaemonResponse(
          this.hwWalletDaemonService.get('/features'),
        );
      }
    });
  }

  changePin(changingCurrentPin: boolean): Observable<OperationResult> {
    return this.cancelLastAction().flatMap(() => {
      let requestId = 0;
      if (!AppConfig.useHwWalletDaemon) {
        requestId = this.createRandomIdAndPrepare();
      } else {
        this.prepare();
      }

      this.hwWalletPinService.changingPin = true;
      if (changingCurrentPin) {
        this.hwWalletPinService.changePinState = ChangePinStates.RequestingCurrentPin;
      } else {
        this.hwWalletPinService.changePinState = ChangePinStates.RequestingNewPin;
      }

      if (!AppConfig.useHwWalletDaemon) {
        window['ipcRenderer'].send('hwChangePin', requestId);

        return this.createRequestResponse(requestId);
      } else {
        return this.processDaemonResponse(
          this.hwWalletDaemonService.post('/configure_pin_code'),
          ['PIN changed'],
        );
      }
    });
  }

  generateMnemonic(wordCount: number): Observable<OperationResult> {
    return this.cancelLastAction().flatMap(() => {
       if (!AppConfig.useHwWalletDaemon) {
        const requestId = this.createRandomIdAndPrepare();
        window['ipcRenderer'].send('hwGenerateMnemonic', requestId, wordCount);

        return this.createRequestResponse(requestId);
      } else {
        this.prepare();

        const params = {};
        params['word_count'] = wordCount;
        params['use_passphrase'] = false;

        return this.processDaemonResponse(
          this.hwWalletDaemonService.post(
            '/generate_mnemonic',
            params,
          ),
          ['Mnemonic successfully configured'],
        );
      }
    });
  }

  recoverMnemonic(wordCount: number, dryRun: boolean): Observable<OperationResult> {
    return this.cancelLastAction().flatMap(() => {
      if (!AppConfig.useHwWalletDaemon) {
        const requestId = this.createRandomIdAndPrepare();
        window['ipcRenderer'].send('hwRecoverMnemonic', requestId, wordCount, dryRun);

        return this.createRequestResponse(requestId);
      } else {
        this.prepare();

        const params = {};
        params['word_count'] = wordCount;
        params['use_passphrase'] = false;
        params['dry_run'] = dryRun;

        return this.processDaemonResponse(
          this.hwWalletDaemonService.post(
            '/recovery',
            params,
          ),
          ['Device recovered', 'The seed is valid and matches the one in the device'],
        );
      }
    });
  }

  backup(): Observable<OperationResult> {
    return this.cancelLastAction().flatMap(() => {
      if (!AppConfig.useHwWalletDaemon) {
        const requestId = this.createRandomIdAndPrepare();
        window['ipcRenderer'].send('hwBackupDevice', requestId);

        return this.createRequestResponse(requestId);
      } else {
        this.prepare();

        return this.processDaemonResponse(
          this.hwWalletDaemonService.post(
            '/backup',
          ),
          ['Device backed up!'],
        );
      }
    });
  }

  wipe(): Observable<OperationResult> {
    return this.cancelLastAction().flatMap(() => {
      if (!AppConfig.useHwWalletDaemon) {
        const requestId = this.createRandomIdAndPrepare();
        window['ipcRenderer'].send('hwWipe', requestId);

        return this.createRequestResponse(requestId);
      } else {
        this.prepare();

        return this.processDaemonResponse(
          this.hwWalletDaemonService.delete('/wipe'),
          ['Device wiped'],
        );
      }
    });
  }

  signTransaction(inputs: any, outputs: any): Observable<OperationResult> {
    this.signTransactionDialog = this.dialog.open(this.signTransactionConfirmationComponentInternal, <MatDialogConfig> {
      width: '450px',
    });

    return this.cancelLastAction().flatMap(() => {
      if (!AppConfig.useHwWalletDaemon) {
        const requestId = this.createRandomIdAndPrepare();
        this.hwWalletPinService.signingTx = true;
        window['ipcRenderer'].send('hwSignTransaction', requestId, inputs, outputs);

        return this.createRequestResponse(requestId);
      } else {
        this.prepare();

        const returnIndexes = [];
        for (let i = 0; i < (outputs as any[]).length; i++) {
          if ((outputs as any[])[i].address_index !== null && (outputs as any[])[i].address_index !== undefined) {
            returnIndexes.push((outputs as any[])[i].address_index);
          } else {
            break;
          }
        }

        const params = {
          transaction_inputs: (inputs as any[]).map(val => {
            return {
              index: val.index,
              hash: val.hashIn,
            };
          }),
          transaction_outputs : (outputs as any[]).map(val => {
            return {
              address_index: val.address_index,
              address: val.address,
              coins: new BigNumber(val.coin).dividedBy(1000000).toFixed(6),
              hours: val.hour.toString(),
            };
          }),
        };

        return this.processDaemonResponse(
          this.hwWalletDaemonService.post(
            '/transaction_sign',
            params,
          ),
        ).map(response => {
          this.closeTransactionDialog();

          return response;
        }).catch(error => {
          this.closeTransactionDialog();

          return Observable.throw(error);
        });
      }
    });
  }

  checkIfCorrectHwConnected(firstAddress: string): Observable<boolean> {
    return this.getAddresses(1, 0).flatMap(
      response => {
        if (response.rawResponse[0] !== firstAddress) {
          return Observable.throw({
            result: OperationResults.IncorrectHardwareWallet,
            rawResponse: '',
          });
        }

        return Observable.of(true);
      },
    ).catch(error => {
      if (error.result && error.result === OperationResults.WithoutSeed) {
        return Observable.throw({
          result: OperationResults.IncorrectHardwareWallet,
          rawResponse: '',
        });
      }

      return Observable.throw(error);
    });
  }

  private closeTransactionDialog() {
    if (this.signTransactionDialog) {
      this.signTransactionDialog.close();
      this.signTransactionDialog = null;
    }
  }

  private processDaemonResponse(daemonResponse: Observable<any>, successTexts: string[] = null) {
    return daemonResponse.catch((error: any) => {
      return Observable.throw(this.dispatchEvent(0, error['_body'], false, true));
    }).flatMap(result => {

      if (result !== HwWalletDaemonService.errorCancelled) {
        const response = this.dispatchEvent(0,
          result.data,
          !successTexts ? true : typeof result.data === 'string' && successTexts.some(text => (result.data as string).includes(text)),
          true);

          if (response.result === OperationResults.Success) {
            return Observable.of(response);
          } else {
            return Observable.throw(response);
          }
      } else {
        return Observable.throw(this.dispatchEvent(0, 'cancelled by user', false, true));
      }
    });
  }

  private createRequestResponse(requestId: number): Observable<OperationResult> {
    return new Observable(observer => {
      this.eventsObservers.set(requestId, observer);
    });
  }

  private createRandomIdAndPrepare(): number {
    this.prepare();

    return this.requestSequence++;
  }

  private prepare() {
    this.hwWalletPinService.changingPin = false;
    this.hwWalletPinService.signingTx = false;
  }

  private dispatchEvent(requestId: number, rawResponse: any, success: boolean, justReturnTheEvent = false) {
    if (this.eventsObservers.has(requestId) || justReturnTheEvent) {
      if (!rawResponse.error && success) {
        const response: OperationResult = {
          result: OperationResults.Success,
          rawResponse: rawResponse,
        };

        if (justReturnTheEvent) {
          return response;
        } else {
          this.eventsObservers.get(requestId).next(response);
        }
      } else {
        let responseContent: string = rawResponse.error ? rawResponse.error : rawResponse;
        if (typeof responseContent !== 'string') {
          responseContent = '';
        }
        let result: OperationResults;

        if (responseContent.includes('failed or refused')) {
          result = OperationResults.FailedOrRefused;
        } else if (responseContent.includes('PIN invalid')) {
          result = OperationResults.WrongPin;
        } else if (responseContent.includes('cancelled by user')) {
          result = OperationResults.FailedOrRefused;
        } else if (responseContent.includes('Expected WordAck after Button')) {
          result = OperationResults.FailedOrRefused;
        } else if (responseContent.includes('Wrong word retyped')) {
          result = OperationResults.WrongWord;
        } else if (responseContent.includes('PIN mismatch')) {
          result = OperationResults.PinMismatch;
        } else if (responseContent.includes('Mnemonic not set')) {
          result = OperationResults.WithoutSeed;
        } else if (responseContent.includes('Mnemonic required')) {
          result = OperationResults.WithoutSeed;
        } else if (responseContent.includes('Invalid seed, are words in correct order?')) {
          result = OperationResults.InvalidSeed;
        } else if (responseContent.includes('The seed is valid but does not match the one in the device')) {
          result = OperationResults.WrongSeed;
        } else if (responseContent.includes('Invalid base58 character')) {
          result = OperationResults.InvalidAddress;
        } else if (responseContent.includes('Invalid address length')) {
          result = OperationResults.InvalidAddress;
        } else if (responseContent.toLocaleLowerCase().includes('LIBUSB'.toLocaleLowerCase())) {
          result = OperationResults.DaemonError;
        } else if (responseContent.toLocaleLowerCase().includes('hidapi'.toLocaleLowerCase())) {
          result = OperationResults.Disconnected;
          if (AppConfig.useHwWalletDaemon) {
            setTimeout(() => this.hwWalletDaemonService.checkHw(false));
          }
        } else if (responseContent.includes(HwWalletDaemonService.errorConnectingWithTheDaemon)) {
          result = OperationResults.DaemonError;
        } else if (responseContent.includes(HwWalletDaemonService.errorTimeout)) {
          result = OperationResults.Timeout;
        } else {
          result = OperationResults.UndefinedError;
        }

        const response: OperationResult = {
          result: result,
          rawResponse: responseContent,
        };

        if (justReturnTheEvent) {
          return response;
        } else {
          this.eventsObservers.get(requestId).error(response);
        }
      }
      if (!justReturnTheEvent) {
        this.eventsObservers.get(requestId).complete();
        this.eventsObservers.delete(requestId);
      }
    }
  }

  private dispatchError(requestId: number, result: OperationResults, error: String) {
    if (this.eventsObservers.has(requestId)) {
      this.eventsObservers.get(requestId).error({
        result: result,
        rawResponse: error,
      });
      this.eventsObservers.delete(requestId);
    }
  }

  private cancelAllOperations() {
    this.eventsObservers.forEach((value, key) => {
      this.dispatchEvent(key, 'failed or refused', false);
    });
  }

}<|MERGE_RESOLUTION|>--- conflicted
+++ resolved
@@ -98,17 +98,8 @@
       });
 
       window['ipcRenderer'].on('hwSignTransactionResponse', (event, requestId, result) => {
-<<<<<<< HEAD
+        this.closeTransactionDialog();
         this.dispatchEvent(requestId, result, true);
-        this.closeTransactionDialog();
-=======
-        if (this.signTransactionDialog) {
-          this.signTransactionDialog.close();
-          this.signTransactionDialog = null;
-        }
-
-        this.dispatchEvent(requestId, result, true);
->>>>>>> 6cdedc48
       });
 
       const data: EventData[] = [
