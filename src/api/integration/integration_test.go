--- conflicted
+++ resolved
@@ -3477,140 +3477,6 @@
 	require.NoError(t, err)
 }
 
-<<<<<<< HEAD
-func TestLiveWalletSpend(t *testing.T) {
-	if !doLive(t) {
-		return
-	}
-
-	if liveDisableNetworking(t) {
-		t.Skip("Spend tests require networking")
-		return
-	}
-
-	requireWalletEnv(t)
-
-	c := newClient()
-	w, totalCoins, _, password := prepareAndCheckWallet(t, c, 2e6, 2)
-
-	tt := []struct {
-		name     string
-		to       string
-		coins    uint64
-		checkTxn func(t *testing.T, tx *readable.TransactionWithStatus)
-	}{
-		{
-			name:  "send all coins to the first address",
-			to:    w.Entries[0].Address.String(),
-			coins: totalCoins,
-			checkTxn: func(t *testing.T, tx *readable.TransactionWithStatus) {
-				// Confirms the total output coins are equal to the totalCoins
-				var coins uint64
-				for _, o := range tx.Transaction.Out {
-					c, err := droplet.FromString(o.Coins)
-					require.NoError(t, err)
-					coins, err = mathutil.AddUint64(coins, c)
-					require.NoError(t, err)
-				}
-
-				// Confirms the address balance are equal to the totalCoins
-				coins, _ = getAddressBalance(t, c, w.Entries[0].Address.String())
-				require.Equal(t, totalCoins, coins)
-			},
-		},
-		{
-			// send 0.003 coin to the second address,
-			// this amount is chosen to not interfere with TestLiveWalletCreateTransaction
-			name:  "send 0.003 coin to second address",
-			to:    w.Entries[1].Address.String(),
-			coins: 3e3,
-			checkTxn: func(t *testing.T, tx *readable.TransactionWithStatus) {
-				// Confirms there're two outputs, one to the second address, one as change output to the first address.
-				require.Len(t, tx.Transaction.Out, 2)
-
-				// Gets the output of the second address in the transaction
-				getAddrOutputInTxn := func(t *testing.T, tx *readable.TransactionWithStatus, addr string) *readable.TransactionOutput {
-					for _, output := range tx.Transaction.Out {
-						if output.Address == addr {
-							return &output
-						}
-					}
-					t.Fatalf("transaction doesn't have output to address: %v", addr)
-					return nil
-				}
-
-				out := getAddrOutputInTxn(t, tx, w.Entries[1].Address.String())
-
-				// Confirms the second address has 0.003 coin
-				require.Equal(t, out.Coins, "0.003000")
-				require.Equal(t, out.Address, w.Entries[1].Address.String())
-
-				coin, err := droplet.FromString(out.Coins)
-				require.NoError(t, err)
-
-				// Gets the expected change coins
-				expectChangeCoins := totalCoins - coin
-
-				// Gets the real change coins
-				changeOut := getAddrOutputInTxn(t, tx, w.Entries[0].Address.String())
-				changeCoins, err := droplet.FromString(changeOut.Coins)
-				require.NoError(t, err)
-				// Confirms the change coins are matched.
-				require.Equal(t, expectChangeCoins, changeCoins)
-			},
-		},
-	}
-
-	for _, tc := range tt {
-		t.Run(tc.name, func(t *testing.T) {
-			result, err := c.Spend(w.Filename(), tc.to, tc.coins, password)
-			if err != nil {
-				t.Fatalf("spend failed: %v", err)
-			}
-
-			tk := time.NewTicker(time.Second)
-			var txn *readable.TransactionWithStatus
-		loop:
-			for {
-				select {
-				case <-time.After(30 * time.Second):
-					t.Fatal("Waiting for transaction to be confirmed timeout")
-				case <-tk.C:
-					txn = getTransaction(t, c, result.Transaction.Hash)
-					if txn.Status.Confirmed {
-						break loop
-					}
-				}
-			}
-			tc.checkTxn(t, txn)
-		})
-	}
-
-	// Return if wallet is encrypted, cause the rest of the tests will spend a lot of time.
-	if w.IsEncrypted() {
-		return
-	}
-
-	// Confirms sending coins less than 0.001 is not allowed
-	errMsg := "500 Internal Server Error - Transaction violates soft constraint: invalid amount, too many decimal places"
-	for i := uint64(1); i < uint64(1000); i++ {
-		cs, err := droplet.ToString(i)
-		require.NoError(t, err)
-		name := fmt.Sprintf("send invalid coin %v", cs)
-		t.Run(name, func(t *testing.T) {
-			result, err := c.Spend(w.Filename(), w.Entries[0].Address.String(), i, password)
-			if w.IsEncrypted() && len(password) == 0 {
-				assertResponseError(t, err, http.StatusBadRequest, "400 Bad Request - missing password")
-				return
-			}
-			assertResponseError(t, err, http.StatusInternalServerError, errMsg)
-			require.Nil(t, result)
-		})
-	}
-}
-
-=======
->>>>>>> 8ea6fb86
 func TestStableInjectTransaction(t *testing.T) {
 	if !doStable(t) {
 		return
