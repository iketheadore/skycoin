/*
Package cli implements an interface for creating a CLI application.
Includes methods for manipulating wallets files and interacting with the
webrpc API to query a skycoin node's status.
*/
package cli

import (
	"encoding/json"
	"errors"
	"fmt"
	"net/url"
	"path/filepath"
	"strconv"
	"strings"
	"syscall"

	"os"

	gcli "github.com/urfave/cli"
	"golang.org/x/crypto/ssh/terminal"

	"github.com/skycoin/skycoin/src/api/webrpc"
	"github.com/skycoin/skycoin/src/util/file"
)

const (
	// Version is the CLI Version
	Version           = "0.23.1-rc2"
	walletExt         = ".wlt"
	defaultCoin       = "skycoin"
	defaultWalletName = "$COIN_cli" + walletExt
<<<<<<< HEAD
	defaultWalletDir  = "$DATA_DIR/wallets"
	defaultRPCAddress = "127.0.0.1:6430"
	defaultDataDir    = "$HOME/.$COIN/"
=======
	defaultWalletDir  = "$HOME/.$COIN/wallets"
	defaultRPCAddress = "http://127.0.0.1:6420"
>>>>>>> 8b0b9fbb
)

var (
	envVarsHelp = fmt.Sprintf(`ENVIRONMENT VARIABLES:
    RPC_ADDR: Address of RPC node. Must be in scheme://host format. Default "%s"
    COIN: Name of the coin. Default "%s"
    USE_CSRF: Set to 1 or true if the remote node has CSRF enabled. Default false (unset)
    WALLET_DIR: Directory where wallets are stored. This value is overriden by any subcommand flag specifying a wallet filename, if that filename includes a path. Default "%s"
<<<<<<< HEAD
    WALLET_NAME: Name of wallet file (without path). This value is overriden by any subcommand flag specifying a wallet filename. Default "%s"
    DATA_DIR: Directory where everything is stored. Default "%s"`, defaultRPCAddress, defaultCoin, defaultWalletDir, defaultWalletName, defaultDataDir)
=======
    WALLET_NAME: Name of wallet file (without path). This value is overriden by any subcommand flag specifying a wallet filename. Default "%s"`,
		defaultRPCAddress, defaultCoin, defaultWalletDir, defaultWalletName)
>>>>>>> 8b0b9fbb

	commandHelpTemplate = fmt.Sprintf(`USAGE:
        {{.HelpName}}{{if .VisibleFlags}} [command options]{{end}} {{if .ArgsUsage}}{{.ArgsUsage}}{{else}}[arguments...]{{end}}{{if .Category}}

CATEGORY:
        {{.Category}}{{end}}{{if .Description}}

DESCRIPTION:
        {{.Description}}{{end}}{{if .VisibleFlags}}

OPTIONS:
        {{range .VisibleFlags}}{{.}}
        {{end}}{{end}}
%s
`, envVarsHelp)

	appHelpTemplate = fmt.Sprintf(`NAME:
   {{.Name}}{{if .Usage}} - {{.Usage}}{{end}}

USAGE:
   {{if .UsageText}}{{.UsageText}}{{else}}{{.HelpName}} {{if .VisibleFlags}}[global options]{{end}}{{if .Commands}} command [command options]{{end}} {{if .ArgsUsage}}{{.ArgsUsage}}{{else}}[arguments...]{{end}}{{end}}{{if .Version}}{{if not .HideVersion}}

VERSION:
   {{.Version}}{{end}}{{end}}{{if .Description}}

DESCRIPTION:
   {{.Description}}{{end}}{{if len .Authors}}

AUTHOR{{with $length := len .Authors}}{{if ne 1 $length}}S{{end}}{{end}}:
   {{range $index, $author := .Authors}}{{if $index}}
   {{end}}{{$author}}{{end}}{{end}}{{if .VisibleCommands}}

COMMANDS:{{range .VisibleCategories}}{{if .Name}}
   {{.Name}}:{{end}}{{range .VisibleCommands}}
     {{join .Names ", "}}{{"\t"}}{{.Usage}}{{end}}{{end}}{{end}}{{if .VisibleFlags}}

GLOBAL OPTIONS:
   {{range $index, $option := .VisibleFlags}}{{if $index}}
   {{end}}{{$option}}{{end}}{{end}}{{if .Copyright}}

COPYRIGHT:
   {{.Copyright}}{{end}}
%s
`, envVarsHelp)

	// ErrWalletName is returned if the wallet file name is invalid
	ErrWalletName = fmt.Errorf("error wallet file name, must have %s extension", walletExt)
	// ErrAddress is returned if an address is invalid
	ErrAddress = errors.New("invalid address")
	// ErrJSONMarshal is returned if JSON marshaling failed
	ErrJSONMarshal = errors.New("json marshal failed")
)

// App Wraps the app so that main package won't use the raw App directly,
// which will cause import issue
type App struct {
	gcli.App
}

// Config cli's configuration struct
type Config struct {
	WalletDir  string `json:"wallet_directory"`
	WalletName string `json:"wallet_name"`
	DataDir    string `json:"data_directory"`
	Coin       string `json:"coin"`
	RPCAddress string `json:"rpc_address"`
	UseCSRF    bool   `json:"use_csrf"`
}

// LoadConfig loads config from environment, prior to parsing CLI flags
func LoadConfig() (Config, error) {
	// get coin name from env
	coin := os.Getenv("COIN")
	if coin == "" {
		coin = defaultCoin
	}

	// get rpc address from env
	rpcAddr := os.Getenv("RPC_ADDR")
	if rpcAddr == "" {
		rpcAddr = defaultRPCAddress
	}

	if _, err := url.Parse(rpcAddr); err != nil {
		return Config{}, errors.New("RPC_ADDR must be in scheme://host format")
	}

	home := file.UserHome()

	// get wallet dir from env
	wltDir := os.Getenv("WALLET_DIR")
	if wltDir == "" {
		wltDir = fmt.Sprintf("%s/.%s/wallets", home, coin)
	}

	// get wallet name from env
	wltName := os.Getenv("WALLET_NAME")
	if wltName == "" {
		wltName = fmt.Sprintf("%s_cli%s", coin, walletExt)
	}

	if !strings.HasSuffix(wltName, walletExt) {
		return Config{}, ErrWalletName
	}

	// get data dir dir from env
	dataDir := os.Getenv("DATA_DIR")
	if dataDir == "" {
		dataDir = filepath.Join(home, fmt.Sprintf(".%s", coin))
	}

	var useCSRF bool
	useCSRFStr := os.Getenv("USE_CSRF")
	if useCSRFStr != "" {
		var err error
		useCSRF, err = strconv.ParseBool(useCSRFStr)
		if err != nil {
			return Config{}, errors.New("Invalid USE_CSRF value, must be interpretable as a boolean e.g. 0, 1, true, false")
		}
	}

	return Config{
		WalletDir:  wltDir,
		WalletName: wltName,
		DataDir:    dataDir,
		Coin:       coin,
		RPCAddress: rpcAddr,
		UseCSRF:    useCSRF,
	}, nil
}

// FullWalletPath returns the joined wallet dir and wallet name path
func (c Config) FullWalletPath() string {
	return filepath.Join(c.WalletDir, c.WalletName)
}

// FullDBPath returns the joined data directory and db file name path
func (c Config) FullDBPath() string {
	return filepath.Join(c.DataDir, "data.db")
}

// Returns a full wallet path based on cfg and optional cli arg specifying wallet file
// FIXME: A CLI flag for the wallet filename is redundant with the envvar. Remove the flags or the envvar.
func resolveWalletPath(cfg Config, w string) (string, error) {
	if w == "" {
		w = cfg.FullWalletPath()
	}

	if !strings.HasSuffix(w, walletExt) {
		return "", ErrWalletName
	}

	// If w is only the basename, use the default wallet directory
	if filepath.Base(w) == w {
		w = filepath.Join(cfg.WalletDir, w)
	}

	absW, err := filepath.Abs(w)
	if err != nil {
		return "", fmt.Errorf("Invalid wallet path %s: %v", w, err)
	}

	return absW, nil
}

func resolveDBPath(cfg Config, db string) (string, error) {
	if db == "" {
		db = cfg.FullDBPath()
	}

	// If db is only the basename, use the default data dir
	if filepath.Base(db) == db {
		db = filepath.Join(cfg.DataDir, db)
	}

	absDB, err := filepath.Abs(db)
	if err != nil {
		return "", fmt.Errorf("Invalid data path %s: %v", db, err)
	}
	return absDB, nil
}

// NewApp creates an app instance
func NewApp(cfg Config) (*App, error) {
	gcli.AppHelpTemplate = appHelpTemplate
	gcli.SubcommandHelpTemplate = commandHelpTemplate
	gcli.CommandHelpTemplate = commandHelpTemplate

	gcliApp := gcli.NewApp()
	app := &App{
		App: *gcliApp,
	}

	commands := []gcli.Command{
		addPrivateKeyCmd(cfg),
		addressBalanceCmd(),
		addressGenCmd(),
		addressOutputsCmd(),
		blocksCmd(),
		broadcastTxCmd(),
		checkdbCmd(),
		createRawTxCmd(cfg),
		decodeRawTxCmd(),
		generateAddrsCmd(cfg),
		generateWalletCmd(cfg),
		lastBlocksCmd(),
		listAddressesCmd(),
		listWalletsCmd(),
		sendCmd(),
		showConfigCmd(),
		statusCmd(),
		transactionCmd(),
		verifyAddressCmd(),
		versionCmd(),
		walletBalanceCmd(cfg),
		walletDirCmd(),
		walletHisCmd(),
		walletOutputsCmd(cfg),
		encryptWalletCmd(cfg),
		decryptWalletCmd(cfg),
		showSeedCmd(cfg),
	}

	app.Name = fmt.Sprintf("%s-cli", cfg.Coin)
	app.Version = Version
	app.Usage = fmt.Sprintf("the %s command line interface", cfg.Coin)
	app.Commands = commands
	app.EnableBashCompletion = true
	app.OnUsageError = func(context *gcli.Context, err error, isSubcommand bool) error {
		fmt.Fprintf(context.App.Writer, "Error: %v\n\n", err)
		gcli.ShowAppHelp(context)
		return nil
	}
	app.CommandNotFound = func(ctx *gcli.Context, command string) {
		tmp := fmt.Sprintf("{{.HelpName}}: '%s' is not a {{.HelpName}} command. See '{{.HelpName}} --help'.\n", command)
		gcli.HelpPrinter(app.Writer, tmp, app)
	}

	rpcClient, err := webrpc.NewClient(cfg.RPCAddress)
	if err != nil {
		return nil, err
	}
	rpcClient.UseCSRF = cfg.UseCSRF

	app.Metadata = map[string]interface{}{
		"config": cfg,
		"rpc":    rpcClient,
	}

	return app, nil
}

// Run starts the app
func (app *App) Run(args []string) error {
	return app.App.Run(args)
}

// RPCClientFromContext returns a webrpc.Client from a urfave/cli Context
func RPCClientFromContext(c *gcli.Context) *webrpc.Client {
	return c.App.Metadata["rpc"].(*webrpc.Client)
}

// ConfigFromContext returns a Config from a urfave/cli Context
func ConfigFromContext(c *gcli.Context) Config {
	return c.App.Metadata["config"].(Config)
}

func onCommandUsageError(command string) gcli.OnUsageErrorFunc {
	return func(c *gcli.Context, err error, isSubcommand bool) error {
		fmt.Fprintf(c.App.Writer, "Error: %v\n\n", err)
		gcli.ShowCommandHelp(c, command)
		return nil
	}
}

func errorWithHelp(c *gcli.Context, err error) {
	fmt.Fprintf(c.App.Writer, "Error: %v. See '%s %s --help'\n\n", err, c.App.HelpName, c.Command.Name)
}

func formatJSON(obj interface{}) ([]byte, error) {
	d, err := json.MarshalIndent(obj, "", "    ")
	if err != nil {
		return nil, ErrJSONMarshal
	}
	return d, nil
}

func printJSON(obj interface{}) error {
	d, err := formatJSON(obj)
	if err != nil {
		return err
	}

	fmt.Println(string(d))

	return nil
}

// readPasswordFromTerminal promotes user to enter password and read it.
func readPasswordFromTerminal() ([]byte, error) {
	// Promotes to enter the wallet password
	fmt.Fprint(os.Stdout, "enter password:")
	bp, err := terminal.ReadPassword(int(syscall.Stdin))
	if err != nil {
		return nil, err
	}
	fmt.Fprintln(os.Stdout, "")
	return bp, nil
}

// PUBLIC

// WalletLoadError is returned if a wallet could not be loaded
type WalletLoadError struct {
	error
}

// WalletSaveError is returned if a wallet could not be saved
type WalletSaveError struct {
	error
}

// PasswordReader is an interface for getting password
type PasswordReader interface {
	Password() ([]byte, error)
}

// PasswordFromBytes represents an implementation of PasswordReader,
// which reads password from the bytes itself.
type PasswordFromBytes []byte

// Password implements the PasswordReader's Password method
func (p PasswordFromBytes) Password() ([]byte, error) {
	return []byte(p), nil
}

// PasswordFromTerm reads password from terminal
type PasswordFromTerm struct{}

// Password implements the PasswordReader's Password method
func (p PasswordFromTerm) Password() ([]byte, error) {
	v, err := readPasswordFromTerminal()
	if err != nil {
		return nil, err
	}

	return v, nil
}

// NewPasswordReader creats a PasswordReader instance,
// reads password from the input bytes first, if it's empty, then read from terminal.
func NewPasswordReader(p []byte) PasswordReader {
	if len(p) != 0 {
		return PasswordFromBytes(p)
	}

	return PasswordFromTerm{}
}<|MERGE_RESOLUTION|>--- conflicted
+++ resolved
@@ -30,14 +30,9 @@
 	walletExt         = ".wlt"
 	defaultCoin       = "skycoin"
 	defaultWalletName = "$COIN_cli" + walletExt
-<<<<<<< HEAD
 	defaultWalletDir  = "$DATA_DIR/wallets"
-	defaultRPCAddress = "127.0.0.1:6430"
+	defaultRPCAddress = "http://127.0.0.1:6420"
 	defaultDataDir    = "$HOME/.$COIN/"
-=======
-	defaultWalletDir  = "$HOME/.$COIN/wallets"
-	defaultRPCAddress = "http://127.0.0.1:6420"
->>>>>>> 8b0b9fbb
 )
 
 var (
@@ -46,13 +41,8 @@
     COIN: Name of the coin. Default "%s"
     USE_CSRF: Set to 1 or true if the remote node has CSRF enabled. Default false (unset)
     WALLET_DIR: Directory where wallets are stored. This value is overriden by any subcommand flag specifying a wallet filename, if that filename includes a path. Default "%s"
-<<<<<<< HEAD
     WALLET_NAME: Name of wallet file (without path). This value is overriden by any subcommand flag specifying a wallet filename. Default "%s"
     DATA_DIR: Directory where everything is stored. Default "%s"`, defaultRPCAddress, defaultCoin, defaultWalletDir, defaultWalletName, defaultDataDir)
-=======
-    WALLET_NAME: Name of wallet file (without path). This value is overriden by any subcommand flag specifying a wallet filename. Default "%s"`,
-		defaultRPCAddress, defaultCoin, defaultWalletDir, defaultWalletName)
->>>>>>> 8b0b9fbb
 
 	commandHelpTemplate = fmt.Sprintf(`USAGE:
         {{.HelpName}}{{if .VisibleFlags}} [command options]{{end}} {{if .ArgsUsage}}{{.ArgsUsage}}{{else}}[arguments...]{{end}}{{if .Category}}
