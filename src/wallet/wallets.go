--- conflicted
+++ resolved
@@ -28,19 +28,6 @@
 		return nil, err
 	}
 
-<<<<<<< HEAD
-	// create backup dir if not exist
-	bkpath := dir + "/backup/"
-	if _, err := os.Stat(bkpath); os.IsNotExist(err) {
-		// create the backup dir
-		logger.Noticef("create wallet backup dir, %v", bkpath)
-		if err := os.Mkdir(bkpath, 0777); err != nil {
-			return nil, err
-		}
-	}
-
-=======
->>>>>>> 4a56ced3
 	wallets := Wallets{}
 	for _, e := range entries {
 		if e.Mode().IsRegular() {
@@ -58,26 +45,8 @@
 				return nil, err
 			}
 			logger.Infof("Loaded wallet from %s", fullpath)
-<<<<<<< HEAD
-			w.SetFilename(name)
-			// check the wallet version
-			if w.GetVersion() != version {
-				logger.Infof("Update wallet %v", fullpath)
-				bkFile := filepath.Join(bkpath, w.GetFilename())
-				if err := backupWltFile(fullpath, bkFile); err != nil {
-					return nil, err
-				}
-
-				// update wallet to new version.
-				tm := time.Now().Unix() + int64(i)
-				mustUpdateWallet(&w, dir, tm)
-			}
-
-			wallets[name] = &w
-=======
 			w.setFilename(name)
 			wallets[name] = w
->>>>>>> 4a56ced3
 		}
 	}
 	return wallets, nil
