package daemon

import (
	"encoding/binary"
	"errors"
	"fmt"
	"math/rand"
	"net"
	"strings"

	"github.com/skycoin/skycoin/src/cipher"
	"github.com/skycoin/skycoin/src/coin"
	"github.com/skycoin/skycoin/src/daemon/gnet"
	"github.com/skycoin/skycoin/src/daemon/pex"
	"github.com/skycoin/skycoin/src/util/iputil"
	"github.com/skycoin/skycoin/src/util/utc"
)

// Message represent a packet to be serialized over the network by
// the gnet encoder.
// They must implement the gnet.Message interface
// All concurrent daemon write operations are synchronized by the daemon's
// DaemonLoop().
// Message do this by caching the gnet.MessageContext received in Handle()
// and placing itself on the messageEvent channel.
// When the message is retrieved from the messageEvent channel, its Process()
// method is called.

// MessageConfig config contains a gnet.Message's 4byte prefix and a
// reference interface
type MessageConfig struct {
	Prefix  gnet.MessagePrefix
	Message interface{}
}

// NewMessageConfig creates message config
func NewMessageConfig(prefix string, m interface{}) MessageConfig {
	return MessageConfig{
		Message: m,
		Prefix:  gnet.MessagePrefixFromString(prefix),
	}
}

// Creates and populates the message configs
func getMessageConfigs() []MessageConfig {
	return []MessageConfig{
		NewMessageConfig("INTR", IntroductionMessage{}),
		NewMessageConfig("GETP", GetPeersMessage{}),
		NewMessageConfig("GIVP", GivePeersMessage{}),
		NewMessageConfig("PING", PingMessage{}),
		NewMessageConfig("PONG", PongMessage{}),
		NewMessageConfig("GETB", GetBlocksMessage{}),
		NewMessageConfig("GIVB", GiveBlocksMessage{}),
		NewMessageConfig("ANNB", AnnounceBlocksMessage{}),
		NewMessageConfig("GETT", GetTxnsMessage{}),
		NewMessageConfig("GIVT", GiveTxnsMessage{}),
		NewMessageConfig("ANNT", AnnounceTxnsMessage{}),
	}
}

// MessagesConfig slice of MessageConfig
type MessagesConfig struct {
	// Message ID prefices
	Messages []MessageConfig
}

// NewMessagesConfig creates messages config
func NewMessagesConfig() MessagesConfig {
	return MessagesConfig{
		Messages: getMessageConfigs(),
	}
}

// Register registers our Messages with gnet
func (msc *MessagesConfig) Register() {
	for _, mc := range msc.Messages {
		gnet.RegisterMessage(mc.Prefix, mc.Message)
	}
	gnet.VerifyMessages()
}

// Messages messages struct
type Messages struct {
	Config MessagesConfig
	// Magic value for detecting self-connection
	Mirror uint32
}

// NewMessages creates Messages
func NewMessages(c MessagesConfig) *Messages {
	return &Messages{
		Config: c,
		Mirror: rand.New(rand.NewSource(utc.Now().UnixNano())).Uint32(),
	}
}

// IPAddr compact representation of IP:Port
type IPAddr struct {
	IP   uint32
	Port uint16
}

// NewIPAddr returns an IPAddr from an ip:port string.
func NewIPAddr(addr string) (ipaddr IPAddr, err error) {
	ips, port, err := iputil.SplitAddr(addr)
	if err != nil {
		return
	}

	// TODO -- support ipv6
	ipb := net.ParseIP(ips).To4()
	if ipb == nil {
		err = errors.New("Ignoring IPv6 address")
		return
	}

	ip := binary.BigEndian.Uint32(ipb)
	ipaddr.IP = ip
	ipaddr.Port = uint16(port)
	return
}

// String returns IPAddr as "ip:port"
func (ipa IPAddr) String() string {
	ipb := make([]byte, 4)
	binary.BigEndian.PutUint32(ipb, ipa.IP)
	return fmt.Sprintf("%s:%d", net.IP(ipb).String(), ipa.Port)
}

// AsyncMessage messages that perform an action when received must implement this interface.
// Process() is called after the message is pulled off of messageEvent channel.
// Messages should place themselves on the messageEvent channel in their
// Handle() method required by gnet.
type AsyncMessage interface {
	Process(d Daemoner)
}

// GetPeersMessage sent to request peers
type GetPeersMessage struct {
	// c *gnet.MessageContext `enc:"-"`
	// connID int    `enc:"-"`
	addr string `enc:"-"`
}

// NewGetPeersMessage creates GetPeersMessage
func NewGetPeersMessage() *GetPeersMessage {
	return &GetPeersMessage{}
}

// Handle handles message
func (gpm *GetPeersMessage) Handle(mc *gnet.MessageContext, daemon interface{}) error {
	// self.connID = mc.ConnID
	gpm.addr = mc.Addr
	return daemon.(Daemoner).RecordMessageEvent(gpm, mc)
}

// Process Notifies the Pex instance that peers were requested
func (gpm *GetPeersMessage) Process(d Daemoner) {
	if d.PexConfig().Disabled {
		return
	}

	peers := d.RandomExchangeable(d.PexConfig().ReplyCount)
	if len(peers) == 0 {
		logger.Debug("We have no peers to send in reply")
		return
	}

	m := NewGivePeersMessage(peers)
	if err := d.SendMessage(gpm.addr, m); err != nil {
		logger.Errorf("Send GivePeersMessage to %s failed: %v", gpm.addr, err)
	}
}

// GivePeersMessage sent in response to GetPeersMessage
type GivePeersMessage struct {
	Peers []IPAddr
	c     *gnet.MessageContext `enc:"-"`
}

// NewGivePeersMessage []*pex.Peer is converted to []IPAddr for binary transmission
func NewGivePeersMessage(peers []pex.Peer) *GivePeersMessage {
	ipaddrs := make([]IPAddr, 0, len(peers))
	for _, ps := range peers {
		ipaddr, err := NewIPAddr(ps.Addr)
		if err != nil {
			logger.Warningf("GivePeersMessage skipping address %s", ps.Addr)
			logger.Warning(err.Error())
			continue
		}
		ipaddrs = append(ipaddrs, ipaddr)
	}
	return &GivePeersMessage{Peers: ipaddrs}
}

// GetPeers is required by the pex.GivePeersMessage interface.
// It returns the peers contained in the message as an array of "ip:port"
// strings.
func (gpm *GivePeersMessage) GetPeers() []string {
	peers := make([]string, len(gpm.Peers))
	for i, ipaddr := range gpm.Peers {
		peers[i] = ipaddr.String()
	}
	return peers
}

// Handle handle message
func (gpm *GivePeersMessage) Handle(mc *gnet.MessageContext, daemon interface{}) error {
	gpm.c = mc
	return daemon.(Daemoner).RecordMessageEvent(gpm, mc)
}

// Process Notifies the Pex instance that peers were received
func (gpm *GivePeersMessage) Process(d Daemoner) {
	if d.PexConfig().Disabled {
		return
	}
	peers := gpm.GetPeers()
	logger.Debugf("Got these peers via PEX: %s", strings.Join(peers, ", "))

	d.AddPeers(peers)
}

// IntroductionMessage jan IntroductionMessage is sent on first connect by both parties
type IntroductionMessage struct {
	// Mirror is a random value generated on client startup that is used
	// to identify self-connections
	Mirror uint32
	// Port is the port that this client is listening on
	Port uint16
	// Our client version
	Version int32
	c       *gnet.MessageContext `enc:"-"`
	// We validate the message in Handle() and cache the result for Process()
	valid bool `enc:"-"` // skip it during encoding
	// Extra would be parsed as blockchain pubkey if it's not empty
	Extra []byte `enc:",omitempty"`
}

// NewIntroductionMessage creates introduction message
func NewIntroductionMessage(mirror uint32, version int32, port uint16, extra []byte) *IntroductionMessage {
	return &IntroductionMessage{
		Mirror:  mirror,
		Version: version,
		Port:    port,
		Extra:   extra,
	}
}

// Handle Responds to an gnet.Pool event. We implement Handle() here because we
// need to control the DisconnectReason sent back to gnet.  We still implement
// Process(), where we do modifications that are not threadsafe
func (intro *IntroductionMessage) Handle(mc *gnet.MessageContext, daemon interface{}) error {
	d := daemon.(Daemoner)

	err := func() error {
		// Disconnect if this is a self connection (we have the same mirror value)
		if intro.Mirror == d.Mirror() {
			logger.Infof("Remote mirror value %v matches ours", intro.Mirror)
			d.Disconnect(mc.Addr, ErrDisconnectSelf)
			return ErrDisconnectSelf
		}

		// Disconnect if not running the same version
		if intro.Version != d.DaemonConfig().Version {
			logger.Infof("%s has different version %d. Disconnecting.",
				mc.Addr, intro.Version)
			d.Disconnect(mc.Addr, ErrDisconnectInvalidVersion)
			return ErrDisconnectInvalidVersion
		}

		logger.Infof("%s verified for version %d", mc.Addr, intro.Version)

		// Checks the genesis hash if not empty
		if len(intro.Extra) > 0 {
			var bcPubKey cipher.PubKey
			if len(intro.Extra) < len(bcPubKey) {
				logger.Infof("Extra data length does not meet the minimum requirement")
				d.Disconnect(mc.Addr, ErrDisconnectInvalidExtraData)
				return ErrDisconnectInvalidExtraData
			}
			copy(bcPubKey[:], intro.Extra[:len(bcPubKey)])

			if d.BlockchainPubkey() != bcPubKey {
				logger.Infof("Blockchain pubkey does not match, local: %s, remote: %s", d.BlockchainPubkey().Hex(), bcPubKey.Hex())
				d.Disconnect(mc.Addr, ErrDisconnectBlockchainPubkeyNotMatched)
				return ErrDisconnectBlockchainPubkeyNotMatched
			}
		}

		// only solicited connection can be added to exchange peer list, cause accepted
		// connection may not have incomming  port.
		ip, port, err := iputil.SplitAddr(mc.Addr)
		if err != nil {
			// This should never happen, but the program should still work if it
			// does.
			logger.Errorf("Invalid Addr() for connection: %s", mc.Addr)
			d.Disconnect(mc.Addr, ErrDisconnectOtherError)
			return ErrDisconnectOtherError
		}

		// Checks if the introduction message is from outgoing connection.
		// It's outgoing connection if port == intro.Port, as the incoming
		// connection's port is a random port, it's different from the port
		// in introduction message.
		if port == intro.Port {
<<<<<<< HEAD
			if d.IsDefaultConnection(mc.Addr) {
				reached, err := d.IsMaxDefaultConnectionsReached()
				if err != nil {
					logger.Errorf("Check IsMaxDefaultConnReached failed: %v", err)
					return err
				}

				if reached {
					d.Disconnect(mc.Addr, ErrDisconnectMaxDefaultConnectionReached)
					return ErrDisconnectMaxDefaultConnectionReached
				}
			}

=======
>>>>>>> 4b87238a
			if err := d.SetHasIncomingPort(mc.Addr); err != nil {
				logger.Errorf("Failed to set peer has incoming port status, %v", err)
			}
		} else {
			if err := d.AddPeer(fmt.Sprintf("%s:%d", ip, intro.Port)); err != nil {
				logger.Errorf("Failed to add peer: %v", err)
			}
		}

		// Disconnect if connected twice to the same peer (judging by ip:mirror)
		knownPort, exists := d.GetMirrorPort(mc.Addr, intro.Mirror)
		if exists {
			logger.Infof("%s is already connected on port %d", mc.Addr, knownPort)
			d.Disconnect(mc.Addr, ErrDisconnectConnectedTwice)
			return ErrDisconnectConnectedTwice
		}
		return nil
	}()

	intro.valid = (err == nil)
	intro.c = mc

	if err != nil {
		d.IncreaseRetryTimes(mc.Addr)
		d.RemoveFromExpectingIntroductions(mc.Addr)
		return err
	}

	err = d.RecordMessageEvent(intro, mc)
	d.ResetRetryTimes(mc.Addr)
	return err
}

// Process an event queued by Handle()
func (intro *IntroductionMessage) Process(d Daemoner) {
	d.RemoveFromExpectingIntroductions(intro.c.Addr)
	if !intro.valid {
		return
	}
	// Add the remote peer with their chosen listening port
	a := intro.c.Addr

	// Record their listener, to avoid double connections
	err := d.RecordConnectionMirror(a, intro.Mirror)
	if err != nil {
		// This should never happen, but the program should not allow itself
		// to be corrupted in case it does
		logger.Errorf("Invalid port for connection %s", a)
		d.Disconnect(intro.c.Addr, ErrDisconnectOtherError)
		return
	}

	// Request blocks immediately after they're confirmed
	err = d.RequestBlocksFromAddr(intro.c.Addr)
	if err == nil {
		logger.Debugf("Successfully requested blocks from %s", intro.c.Addr)
	} else {
		logger.Warning(err)
	}

	// Anounce unconfirmed know txns
	d.AnnounceAllTxns()
}

// PingMessage Sent to keep a connection alive. A PongMessage is sent in reply.
type PingMessage struct {
	c *gnet.MessageContext `enc:"-"`
}

// Handle implements the Messager interface
func (ping *PingMessage) Handle(mc *gnet.MessageContext, daemon interface{}) error {
	ping.c = mc
	return daemon.(Daemoner).RecordMessageEvent(ping, mc)
}

// Process Sends a PongMessage to the sender of PingMessage
func (ping *PingMessage) Process(d Daemoner) {
	if d.DaemonConfig().LogPings {
		logger.Debugf("Reply to ping from %s", ping.c.Addr)
	}
	if err := d.SendMessage(ping.c.Addr, &PongMessage{}); err != nil {
		logger.Errorf("Send PongMessage to %s failed: %v", ping.c.Addr, err)
	}
}

// PongMessage Sent in reply to a PingMessage.  No action is taken when this is received.
type PongMessage struct {
}

// Handle handles message
func (pong *PongMessage) Handle(mc *gnet.MessageContext, daemon interface{}) error {
	// There is nothing to do; gnet updates Connection.LastMessage internally
	// when this is received
	if daemon.(*Daemon).Config.LogPings {
		logger.Debugf("Received pong from %s", mc.Addr)
	}
	return nil
}

// GetBlocksMessage sent to request blocks since LastBlock
type GetBlocksMessage struct {
	LastBlock       uint64
	RequestedBlocks uint64
	c               *gnet.MessageContext `enc:"-"`
}

// NewGetBlocksMessage creates GetBlocksMessage
func NewGetBlocksMessage(lastBlock uint64, requestedBlocks uint64) *GetBlocksMessage {
	return &GetBlocksMessage{
		LastBlock:       lastBlock,
		RequestedBlocks: requestedBlocks, // count of blocks requested
	}
}

// Handle handles message
func (gbm *GetBlocksMessage) Handle(mc *gnet.MessageContext,
	daemon interface{}) error {
	gbm.c = mc
	return daemon.(Daemoner).RecordMessageEvent(gbm, mc)
}

// Process should send number to be requested, with request
func (gbm *GetBlocksMessage) Process(d Daemoner) {
	// TODO -- we need the sig to be sent with the block, but only the master
	// can sign blocks.  Thus the sig needs to be stored with the block.
	if d.DaemonConfig().DisableNetworking {
		return
	}
	// Record this as this peer's highest block
	d.RecordPeerHeight(gbm.c.Addr, gbm.LastBlock)
	// Fetch and return signed blocks since LastBlock
	blocks, err := d.GetSignedBlocksSince(gbm.LastBlock, gbm.RequestedBlocks)
	if err != nil {
		logger.Infof("Get signed blocks failed: %v", err)
		return
	}

	if len(blocks) == 0 {
		return
	}

	logger.Debugf("Got %d blocks since %d", len(blocks), gbm.LastBlock)

	m := NewGiveBlocksMessage(blocks)
	if err := d.SendMessage(gbm.c.Addr, m); err != nil {
		logger.Errorf("Send GiveBlocksMessage to %s failed: %v", gbm.c.Addr, err)
	}
}

// GiveBlocksMessage sent in response to GetBlocksMessage, or unsolicited
type GiveBlocksMessage struct {
	Blocks []coin.SignedBlock
	c      *gnet.MessageContext `enc:"-"`
}

// NewGiveBlocksMessage creates GiveBlocksMessage
func NewGiveBlocksMessage(blocks []coin.SignedBlock) *GiveBlocksMessage {
	return &GiveBlocksMessage{
		Blocks: blocks,
	}
}

// Handle handle message
func (gbm *GiveBlocksMessage) Handle(mc *gnet.MessageContext, daemon interface{}) error {
	gbm.c = mc
	return daemon.(Daemoner).RecordMessageEvent(gbm, mc)
}

// Process process message
func (gbm *GiveBlocksMessage) Process(d Daemoner) {
	if d.DaemonConfig().DisableNetworking {
		logger.Critical().Info("Visor disabled, ignoring GiveBlocksMessage")
		return
	}

	// These DB queries are not performed in a transaction for performance reasons.
	// It is not necessary that the blocks be executed together in a single transaction.

	processed := 0
	maxSeq, ok, err := d.HeadBkSeq()
	if err != nil {
		logger.WithError(err).Error("visor.HeadBkSeq failed")
		return
	}
	if !ok {
		logger.Error("No HeadBkSeq found, cannot execute blocks")
		return
	}

	for _, b := range gbm.Blocks {
		// To minimize waste when receiving multiple responses from peers
		// we only break out of the loop if the block itself is invalid.
		// E.g. if we request 20 blocks since 0 from 2 peers, and one peer
		// replies with 15 and the other 20, if we did not do this check and
		// the reply with 15 was received first, we would toss the one with 20
		// even though we could process it at the time.
		if b.Seq() <= maxSeq {
			continue
		}

		err := d.ExecuteSignedBlock(b)
		if err == nil {
			logger.Critical().Infof("Added new block %d", b.Block.Head.BkSeq)
			processed++
		} else {
			logger.Critical().Errorf("Failed to execute received block %d: %v", b.Block.Head.BkSeq, err)
			// Blocks must be received in order, so if one fails its assumed
			// the rest are failing
			break
		}
	}
	if processed == 0 {
		return
	}

	headBkSeq, ok, err := d.HeadBkSeq()
	if err != nil {
		logger.WithError(err).Error("visor.HeadBkSeq failed")
		return
	}
	if !ok {
		logger.Error("No HeadBkSeq found after executing blocks, will not announce blocks")
		return
	}

	if headBkSeq < maxSeq {
		logger.Critical().Warning("HeadBkSeq decreased after executing blocks")
	} else if headBkSeq-maxSeq != uint64(processed) {
		logger.Critical().Warning("HeadBkSeq increased by %d but we processed %s blocks", headBkSeq-maxSeq, processed)
	}

	// Announce our new blocks to peers
	m1 := NewAnnounceBlocksMessage(headBkSeq)
	d.BroadcastMessage(m1)
	//request more blocks.
	m2 := NewGetBlocksMessage(headBkSeq, d.DaemonConfig().BlocksResponseCount)
	d.BroadcastMessage(m2)
}

// AnnounceBlocksMessage tells a peer our highest known BkSeq. The receiving peer can choose
// to send GetBlocksMessage in response
type AnnounceBlocksMessage struct {
	MaxBkSeq uint64
	c        *gnet.MessageContext `enc:"-"`
}

// NewAnnounceBlocksMessage creates message
func NewAnnounceBlocksMessage(seq uint64) *AnnounceBlocksMessage {
	return &AnnounceBlocksMessage{
		MaxBkSeq: seq,
	}
}

// Handle handles message
func (abm *AnnounceBlocksMessage) Handle(mc *gnet.MessageContext, daemon interface{}) error {
	abm.c = mc
	return daemon.(Daemoner).RecordMessageEvent(abm, mc)
}

// Process process message
func (abm *AnnounceBlocksMessage) Process(d Daemoner) {
	if d.DaemonConfig().DisableNetworking {
		return
	}

	headBkSeq, ok, err := d.HeadBkSeq()
	if err != nil {
		logger.WithError(err).Error("AnnounceBlocksMessage Visor.HeadBkSeq failed")
		return
	}
	if !ok {
		logger.Error("AnnounceBlocksMessage no head block, cannot process AnnounceBlocksMessage")
		return
	}

	if headBkSeq >= abm.MaxBkSeq {
		return
	}

	// TODO: Should this be block get request for current sequence?
	// If client is not caught up, won't attempt to get block
	m := NewGetBlocksMessage(headBkSeq, d.DaemonConfig().BlocksResponseCount)
	if err := d.SendMessage(abm.c.Addr, m); err != nil {
		logger.Errorf("Send GetBlocksMessage to %s failed: %v", abm.c.Addr, err)
	}
}

// SendingTxnsMessage send transaction message interface
type SendingTxnsMessage interface {
	GetTxns() []cipher.SHA256
}

// AnnounceTxnsMessage tells a peer that we have these transactions
type AnnounceTxnsMessage struct {
	Txns []cipher.SHA256
	c    *gnet.MessageContext `enc:"-"`
}

// NewAnnounceTxnsMessage creates announce txns message
func NewAnnounceTxnsMessage(txns []cipher.SHA256) *AnnounceTxnsMessage {
	return &AnnounceTxnsMessage{
		Txns: txns,
	}
}

// GetTxns returns txns
func (atm *AnnounceTxnsMessage) GetTxns() []cipher.SHA256 {
	return atm.Txns
}

// Handle handle message
func (atm *AnnounceTxnsMessage) Handle(mc *gnet.MessageContext, daemon interface{}) error {
	atm.c = mc
	return daemon.(Daemoner).RecordMessageEvent(atm, mc)
}

// Process process message
func (atm *AnnounceTxnsMessage) Process(d Daemoner) {
	if d.DaemonConfig().DisableNetworking {
		return
	}

	unknown, err := d.GetUnconfirmedUnknown(atm.Txns)
	if err != nil {
		logger.WithError(err).Error("AnnounceTxnsMessage Visor.GetUnconfirmedUnknown failed")
		return
	}

	if len(unknown) == 0 {
		return
	}

	m := NewGetTxnsMessage(unknown)
	if err := d.SendMessage(atm.c.Addr, m); err != nil {
		logger.Errorf("Send GetTxnsMessage to %s failed: %v", atm.c.Addr, err)
	}
}

// GetTxnsMessage request transactions of given hash
type GetTxnsMessage struct {
	Txns []cipher.SHA256
	c    *gnet.MessageContext `enc:"-"`
}

// NewGetTxnsMessage creates GetTxnsMessage
func NewGetTxnsMessage(txns []cipher.SHA256) *GetTxnsMessage {
	return &GetTxnsMessage{
		Txns: txns,
	}
}

// Handle handle message
func (gtm *GetTxnsMessage) Handle(mc *gnet.MessageContext, daemon interface{}) error {
	gtm.c = mc
	return daemon.(Daemoner).RecordMessageEvent(gtm, mc)
}

// Process process message
func (gtm *GetTxnsMessage) Process(d Daemoner) {
	if d.DaemonConfig().DisableNetworking {
		return
	}

	// Locate all txns from the unconfirmed pool
	known, err := d.GetUnconfirmedKnown(gtm.Txns)
	if err != nil {
		logger.WithError(err).Error("GetTxnsMessage Visor.GetUnconfirmedKnown failed")
		return
	}
	if len(known) == 0 {
		return
	}

	// Reply to sender with GiveTxnsMessage
	m := NewGiveTxnsMessage(known)
	if err := d.SendMessage(gtm.c.Addr, m); err != nil {
		logger.Errorf("Send GiveTxnsMessage to %s failed: %v", gtm.c.Addr, err)
	}
}

// GiveTxnsMessage tells the transaction of given hashes
type GiveTxnsMessage struct {
	Txns coin.Transactions
	c    *gnet.MessageContext `enc:"-"`
}

// NewGiveTxnsMessage creates GiveTxnsMessage
func NewGiveTxnsMessage(txns coin.Transactions) *GiveTxnsMessage {
	return &GiveTxnsMessage{
		Txns: txns,
	}
}

// GetTxns returns transactions hashes
func (gtm *GiveTxnsMessage) GetTxns() []cipher.SHA256 {
	return gtm.Txns.Hashes()
}

// Handle handle message
func (gtm *GiveTxnsMessage) Handle(mc *gnet.MessageContext, daemon interface{}) error {
	gtm.c = mc
	return daemon.(Daemoner).RecordMessageEvent(gtm, mc)
}

// Process process message
func (gtm *GiveTxnsMessage) Process(d Daemoner) {
	if d.DaemonConfig().DisableNetworking {
		return
	}

	hashes := make([]cipher.SHA256, 0, len(gtm.Txns))
	// Update unconfirmed pool with these transactions
	for _, txn := range gtm.Txns {
		// Only announce transactions that are new to us, so that peers can't spam relays
		known, softErr, err := d.InjectTransaction(txn)
		if err != nil {
			logger.Warningf("Failed to record transaction %s: %v", txn.Hash().Hex(), err)
			continue
		} else if softErr != nil {
			logger.Warningf("Transaction soft violation: %v", err)
			continue
		} else if known {
			logger.Warningf("Duplicate Transaction: %s", txn.Hash().Hex())
			continue
		}

		hashes = append(hashes, txn.Hash())
	}

	// Announce these transactions to peers
	if len(hashes) != 0 {
		logger.Debugf("Announce %d transactions", len(hashes))
		m := NewAnnounceTxnsMessage(hashes)
		d.BroadcastMessage(m)
	}
}<|MERGE_RESOLUTION|>--- conflicted
+++ resolved
@@ -304,22 +304,6 @@
 		// connection's port is a random port, it's different from the port
 		// in introduction message.
 		if port == intro.Port {
-<<<<<<< HEAD
-			if d.IsDefaultConnection(mc.Addr) {
-				reached, err := d.IsMaxDefaultConnectionsReached()
-				if err != nil {
-					logger.Errorf("Check IsMaxDefaultConnReached failed: %v", err)
-					return err
-				}
-
-				if reached {
-					d.Disconnect(mc.Addr, ErrDisconnectMaxDefaultConnectionReached)
-					return ErrDisconnectMaxDefaultConnectionReached
-				}
-			}
-
-=======
->>>>>>> 4b87238a
 			if err := d.SetHasIncomingPort(mc.Addr); err != nil {
 				logger.Errorf("Failed to set peer has incoming port status, %v", err)
 			}
