package daemon

import (
<<<<<<< HEAD
	"fmt"
	"reflect"
	"testing"

	"github.com/stretchr/testify/require"

	"github.com/skycoin/skycoin/src/cipher/encoder"
	"github.com/skycoin/skycoin/src/daemon/gnet"
	"github.com/skycoin/skycoin/src/daemon/pex"
)

func TestSerializeRejectMessageReplyingIntroduction(t *testing.T) {
	// TODO: Test fixture
	msgcfg := []MessageConfig{
		NewMessageConfig("INTR", &IntroductionMessage{}),
		NewMessageConfig("RJCT", &RejectMessage{})}
	for i, _ := range msgcfg {
		to := reflect.TypeOf(msgcfg[i].Message)
		_, succ := gnet.MessageIDMap[to]
		if !succ {
			gnet.RegisterMessage(msgcfg[i].Prefix, msgcfg[i].Message)
			fmt.Println("Register %v", msgcfg[i].Prefix)
		}
	}

	originalMessage := NewIntroductionMessage(1234, 2, 6000)

	peers := make([]IPAddr, 0)
	addr, _ := NewIPAddr("192.168.1.1:6001")
	peers = append(peers, addr)
	addr, _ = NewIPAddr("192.168.1.2:6002")
	peers = append(peers, addr)
	addr, _ = NewIPAddr("192.168.1.3:6003")
	peers = append(peers, addr)
	addr, _ = NewIPAddr("192.168.1.4:6004")
	peers = append(peers, addr)

	// TODO: Expected message length
	bLen := encoder.SerializeAtomic(uint32(0))
	errCode := GetErrorCode(pex.ErrPeerlistFull)
	prefix := gnet.MessagePrefixFromString("RJCT")

	b := make([]byte, 0)
	// Expected message length
	b = append(b, bLen...)
	// Message prefix
	b = append(b, prefix[:]...)
	// Rejected message prefix
	prefix = gnet.MessagePrefixFromString("INTR")
	b = append(b, prefix[:]...)
	// Error code for peer list overflow
	b = append(b, encoder.SerializeAtomic(errCode)...)
	// Reason length
	b = append(b, encoder.SerializeAtomic(uint32(0))...)
	// Reason string
	// Addresses
	b = append(b, encoder.Serialize(peers)...)

	msg := NewRejectMessage(originalMessage, pex.ErrPeerlistFull, "", peers)
	realBytes := gnet.EncodeMessage(msg)

	require.Equal(t, b, realBytes)
=======
	"bufio"
	"fmt"
	"os"
	"reflect"
	"strconv"

	"github.com/skycoin/skycoin/src/cipher"
	"github.com/skycoin/skycoin/src/cipher/encoder"
	"github.com/skycoin/skycoin/src/coin"
	"github.com/skycoin/skycoin/src/daemon/gnet"
	"github.com/skycoin/skycoin/src/daemon/pex"
	"github.com/skycoin/skycoin/src/util"
)

func setupMsgEncoding() {
	gnet.EraseMessages()
	var messagesConfig = NewMessagesConfig()
	messagesConfig.Register()
}

/**************************************
 *
 * Test helpers
 *
 *************************************/

// MessagesAnnotationsIterator : Implementation of IAnnotationsIterator for type gnet.Message
type MessagesAnnotationsIterator struct {
	Message      gnet.Message
	LengthCalled bool
	PrefixCalled bool
	CurrentField int
	MaxField     int
	CurrentIndex int
}

// NewMessagesAnnotationsIterator : Initializes struct MessagesAnnotationsIterator
func NewMessagesAnnotationsIterator(message gnet.Message) MessagesAnnotationsIterator {
	var mai = MessagesAnnotationsIterator{}
	mai.Message = message
	mai.LengthCalled = false
	mai.PrefixCalled = false
	mai.CurrentField = 0
	mai.CurrentIndex = -1

	mai.MaxField = reflect.Indirect(reflect.ValueOf(mai.Message)).NumField()

	return mai
}

// Next : Yields next element of MessagesAnnotationsIterator
func (mai *MessagesAnnotationsIterator) Next() (util.Annotation, bool) {
	if !mai.LengthCalled {
		mai.LengthCalled = true
		return util.Annotation{Size: 4, Name: "Length"}, true

	}
	if !mai.PrefixCalled {
		mai.PrefixCalled = true
		return util.Annotation{Size: 4, Name: "Prefix"}, true

	}
	if mai.CurrentField == mai.MaxField {
		return util.Annotation{}, false
	}

	var i = mai.CurrentField
	var j = mai.CurrentIndex

	var v = reflect.Indirect(reflect.ValueOf(mai.Message))
	t := v.Type()
	vF := v.Field(i)
	f := t.Field(i)
	if f.Tag.Get("enc") != "-" {
		if vF.CanSet() || f.Name != "_" {
			if v.Field(i).Kind() == reflect.Slice {
				if mai.CurrentIndex == -1 {
					mai.CurrentIndex = 0
					return util.Annotation{Size: 4, Name: f.Name + " length"}, true
				}
				mai.CurrentIndex++
				if mai.CurrentIndex != v.Field(i).Len() {

					//mai.CurrentField++
					return util.Annotation{Size: len(encoder.Serialize(v.Field(i).Slice(j, j+1).Interface())[4:]), Name: f.Name + "#" + strconv.Itoa(j)}, true
				}
				mai.CurrentIndex = -1
				mai.CurrentField++
				return util.Annotation{Size: len(encoder.Serialize(v.Field(i).Slice(j, j+1).Interface())[4:]), Name: f.Name + "#" + strconv.Itoa(j)}, true

			}

			mai.CurrentField++
			return util.Annotation{Size: len(encoder.Serialize(v.Field(i).Interface())), Name: f.Name}, true

		}
	}

	return util.Annotation{}, false
}

/**************************************
 *
 * Test cases
 *
 *************************************/

var hashes = []cipher.SHA256{
	GetSHAFromHex("123"),
	GetSHAFromHex("456"),
	GetSHAFromHex("789"),
	GetSHAFromHex("abc"),
	GetSHAFromHex("def"),
	GetSHAFromHex("101"),
	GetSHAFromHex("111"),
	GetSHAFromHex("121"),
	GetSHAFromHex("314"),
	GetSHAFromHex("151"),
}

var secKey1 = (cipher.NewSecKey([]byte{1, 2, 3, 4, 5, 6, 7, 8, 9, 10, 11, 12, 13, 14, 15, 16, 17, 18, 19, 20, 21, 22, 23, 24, 25, 26, 27, 28, 29, 30, 31, 32}))
var secKey2 = cipher.NewSecKey([]byte{33, 34, 35, 36, 37, 38, 39, 40, 41, 42, 43, 44, 45, 46, 47, 48, 49, 50, 51, 52, 53, 54, 55, 56, 57, 58, 59, 60, 61, 62, 63, 64})
var secKey3 = cipher.NewSecKey([]byte{65, 66, 67, 68, 69, 70, 71, 72, 73, 74, 75, 76, 77, 78, 79, 80, 81, 82, 83, 84, 85, 86, 87, 88, 89, 90, 91, 92, 93, 94, 95, 96})
var secKey4 = cipher.NewSecKey([]byte{1, 2, 3, 4, 5, 6, 7, 8, 9, 10, 11, 12, 13, 14, 15, 16, 81, 82, 83, 84, 85, 86, 87, 88, 89, 90, 91, 92, 93, 94, 95, 96})

var addresses = []cipher.Address{
	cipher.AddressFromSecKey(secKey1),
	cipher.AddressFromSecKey(secKey2),
	cipher.AddressFromSecKey(secKey3),
	cipher.AddressFromSecKey(secKey4),
}

func GetSHAFromHex(hex string) cipher.SHA256 {
	var sha, _ = cipher.SHA256FromHex(hex)
	return sha
}

func ExampleIntroductionMessage() {
	defer gnet.EraseMessages()
	setupMsgEncoding()
	var message = NewIntroductionMessage(1234, 5, 7890)
	fmt.Println("IntroductionMessage:")
	var mai = NewMessagesAnnotationsIterator(message)
	w := bufio.NewWriter(os.Stdout)
	util.HexDumpFromIterator(gnet.EncodeMessage(message), &mai, w)
	// Output:
	// IntroductionMessage:
	// 0x0000 | 0e 00 00 00 ....................................... Length
	// 0x0004 | 49 4e 54 52 ....................................... Prefix
	// 0x0008 | d2 04 00 00 ....................................... Mirror
	// 0x000c | d2 1e ............................................. Port
	// 0x000e | 05 00 00 00 ....................................... Version
	// 0x0012 |
}

func ExampleGetPeersMessage() {
	defer gnet.EraseMessages()
	setupMsgEncoding()
	var message = NewGetPeersMessage()
	fmt.Println("GetPeersMessage:")
	var mai = NewMessagesAnnotationsIterator(message)
	w := bufio.NewWriter(os.Stdout)
	util.HexDumpFromIterator(gnet.EncodeMessage(message), &mai, w)
	// Output:
	// GetPeersMessage:
	// 0x0000 | 04 00 00 00 ....................................... Length
	// 0x0004 | 47 45 54 50 ....................................... Prefix
	// 0x0008 |
}

func ExampleGivePeersMessage() {
	defer gnet.EraseMessages()
	setupMsgEncoding()
	var peers = make([]pex.Peer, 3)
	var peer0 = *pex.NewPeer("118.178.135.93:6000")
	var peer1 = *pex.NewPeer("47.88.33.156:6000")
	var peer2 = *pex.NewPeer("121.41.103.148:6000")
	peers = append(peers, peer0, peer1, peer2)
	var message = NewGivePeersMessage(peers)
	fmt.Println("GivePeersMessage:")
	var mai = NewMessagesAnnotationsIterator(message)
	w := bufio.NewWriter(os.Stdout)
	util.HexDumpFromIterator(gnet.EncodeMessage(message), &mai, w)
	// Output:
	// GivePeersMessage:
	// 0x0000 | 1a 00 00 00 ....................................... Length
	// 0x0004 | 47 49 56 50 ....................................... Prefix
	// 0x0008 | 03 00 00 00 ....................................... Peers length
	// 0x000c | 5d 87 b2 76 70 17 ................................. Peers#0
	// 0x0012 | 9c 21 58 2f 70 17 ................................. Peers#1
	// 0x0018 | 94 67 29 79 70 17 ................................. Peers#2
	// 0x001e |
}

func ExampleGetBlocksMessage() {
	defer gnet.EraseMessages()
	setupMsgEncoding()
	var message = NewGetBlocksMessage(1234, 5678)
	fmt.Println("GetBlocksMessage:")
	var mai = NewMessagesAnnotationsIterator(message)
	w := bufio.NewWriter(os.Stdout)
	util.HexDumpFromIterator(gnet.EncodeMessage(message), &mai, w)
	// Output:
	// GetBlocksMessage:
	// 0x0000 | 14 00 00 00 ....................................... Length
	// 0x0004 | 47 45 54 42 ....................................... Prefix
	// 0x0008 | d2 04 00 00 00 00 00 00 ........................... LastBlock
	// 0x0010 | 2e 16 00 00 00 00 00 00 ........................... RequestedBlocks
	// 0x0018 |
}

func ExampleGiveBlocksMessage() {
	defer gnet.EraseMessages()
	setupMsgEncoding()
	var blocks = make([]coin.SignedBlock, 1)
	var body1 = coin.BlockBody{
		Transactions: make([]coin.Transaction, 0),
	}
	var block1 = coin.Block{
		Body: body1,
		Head: coin.BlockHeader{
			Version:  0x02,
			Time:     100,
			BkSeq:    0,
			Fee:      10,
			PrevHash: hashes[0],
			BodyHash: body1.Hash(),
		}}
	var sig, _ = cipher.SigFromHex("123")
	var signedBlock = coin.SignedBlock{
		Sig:   sig,
		Block: block1,
	}
	blocks = append(blocks, signedBlock)
	var message = NewGiveBlocksMessage(blocks)
	fmt.Println("GiveBlocksMessage:")
	var mai = NewMessagesAnnotationsIterator(message)
	w := bufio.NewWriter(os.Stdout)
	util.HexDumpFromIterator(gnet.EncodeMessage(message), &mai, w)
	// Output:
	// GiveBlocksMessage:
	// 0x0000 | 8a 01 00 00 ....................................... Length
	// 0x0004 | 47 49 56 42 ....................................... Prefix
	// 0x0008 | 02 00 00 00 ....................................... Blocks length
	// 0x000c | 00 00 00 00 00 00 00 00 00 00 00 00 00 00 00 00
	// 0x001c | 00 00 00 00 00 00 00 00 00 00 00 00 00 00 00 00
	// 0x002c | 00 00 00 00 00 00 00 00 00 00 00 00 00 00 00 00
	// 0x003c | 00 00 00 00 00 00 00 00 00 00 00 00 00 00 00 00
	// 0x004c | 00 00 00 00 00 00 00 00 00 00 00 00 00 00 00 00
	// 0x005c | 00 00 00 00 00 00 00 00 00 00 00 00 00 00 00 00
	// 0x006c | 00 00 00 00 00 00 00 00 00 00 00 00 00 00 00 00
	// 0x007c | 00 00 00 00 00 00 00 00 00 00 00 00 00 00 00 00
	// 0x008c | 00 00 00 00 00 00 00 00 00 00 00 00 00 00 00 00
	// 0x009c | 00 00 00 00 00 00 00 00 00 00 00 00 00 00 00 00
	// 0x00ac | 00 00 00 00 00 00 00 00 00 00 00 00 00 00 00 00
	// 0x00bc | 00 00 00 00 00 00 00 00 00 00 00 00 00 00 00 00
	// 0x00cc | 00 ................................................ Blocks#0
	// 0x00cd | 02 00 00 00 64 00 00 00 00 00 00 00 00 00 00 00
	// 0x00dd | 00 00 00 00 0a 00 00 00 00 00 00 00 00 00 00 00
	// 0x00ed | 00 00 00 00 00 00 00 00 00 00 00 00 00 00 00 00
	// 0x00fd | 00 00 00 00 00 00 00 00 00 00 00 00 00 00 00 00
	// 0x010d | 00 00 00 00 00 00 00 00 00 00 00 00 00 00 00 00
	// 0x011d | 00 00 00 00 00 00 00 00 00 00 00 00 00 00 00 00
	// 0x012d | 00 00 00 00 00 00 00 00 00 00 00 00 00 00 00 00
	// 0x013d | 00 00 00 00 00 00 00 00 00 00 00 00 00 00 00 00
	// 0x014d | 00 00 00 00 00 00 00 00 00 00 00 00 00 00 00 00
	// 0x015d | 00 00 00 00 00 00 00 00 00 00 00 00 00 00 00 00
	// 0x016d | 00 00 00 00 00 00 00 00 00 00 00 00 00 00 00 00
	// 0x017d | 00 00 00 00 00 00 00 00 00 00 00 00 00 00 00 00
	// 0x018d | 00 ................................................ Blocks#1
	// 0x018e |
}

func ExampleAnnounceBlocksMessage() {
	defer gnet.EraseMessages()
	setupMsgEncoding()
	var message = NewAnnounceBlocksMessage(123456)
	fmt.Println("AnnounceBlocksMessage:")
	var mai = NewMessagesAnnotationsIterator(message)
	w := bufio.NewWriter(os.Stdout)
	util.HexDumpFromIterator(gnet.EncodeMessage(message), &mai, w)
	// Output:
	// AnnounceBlocksMessage:
	// 0x0000 | 0c 00 00 00 ....................................... Length
	// 0x0004 | 41 4e 4e 42 ....................................... Prefix
	// 0x0008 | 40 e2 01 00 00 00 00 00 ........................... MaxBkSeq
	// 0x0010 |
}

func ExampleGetTxnsMessage() {
	defer gnet.EraseMessages()
	setupMsgEncoding()
	var shas = make([]cipher.SHA256, 0)

	shas = append(shas, hashes[1], hashes[2])
	var message = NewGetTxnsMessage(shas)
	fmt.Println("GetTxnsMessage:")
	var mai = NewMessagesAnnotationsIterator(message)
	w := bufio.NewWriter(os.Stdout)
	util.HexDumpFromIterator(gnet.EncodeMessage(message), &mai, w)
	// Output:
	// GetTxnsMessage:
	// 0x0000 | 48 00 00 00 ....................................... Length
	// 0x0004 | 47 45 54 54 ....................................... Prefix
	// 0x0008 | 02 00 00 00 ....................................... Txns length
	// 0x000c | 00 00 00 00 00 00 00 00 00 00 00 00 00 00 00 00
	// 0x001c | 00 00 00 00 00 00 00 00 00 00 00 00 00 00 00 00 ... Txns#0
	// 0x002c | 00 00 00 00 00 00 00 00 00 00 00 00 00 00 00 00
	// 0x003c | 00 00 00 00 00 00 00 00 00 00 00 00 00 00 00 00 ... Txns#1
	// 0x004c |
}

func ExampleGiveTxnsMessage() {
	defer gnet.EraseMessages()
	setupMsgEncoding()
	var transactions coin.Transactions = make([]coin.Transaction, 0)
	var transactionOutputs0 = make([]coin.TransactionOutput, 0)
	var transactionOutputs1 = make([]coin.TransactionOutput, 0)
	var txOutput0 = coin.TransactionOutput{
		Address: addresses[0],
		Coins:   12,
		Hours:   34,
	}
	var txOutput1 = coin.TransactionOutput{
		Address: addresses[1],
		Coins:   56,
		Hours:   78,
	}
	var txOutput2 = coin.TransactionOutput{
		Address: addresses[3],
		Coins:   9,
		Hours:   12,
	}
	var txOutput3 = coin.TransactionOutput{
		Address: addresses[2],
		Coins:   34,
		Hours:   56,
	}
	transactionOutputs0 = append(transactionOutputs0, txOutput0, txOutput1)
	transactionOutputs1 = append(transactionOutputs1, txOutput2, txOutput3)

	var sig0, sig1, sig2, sig3 cipher.Sig
	sig0, _ = cipher.SigFromHex("sig0")
	sig1, _ = cipher.SigFromHex("sig1")
	sig2, _ = cipher.SigFromHex("sig2")
	sig3, _ = cipher.SigFromHex("sig3")
	var transaction0 = coin.Transaction{
		Type:      123,
		In:        []cipher.SHA256{hashes[3], hashes[4]},
		InnerHash: hashes[5],
		Length:    5000,
		Out:       transactionOutputs0,
		Sigs:      []cipher.Sig{sig0, sig1},
	}
	var transaction1 = coin.Transaction{
		Type:      123,
		In:        []cipher.SHA256{hashes[5], hashes[6]},
		InnerHash: hashes[6],
		Length:    5000,
		Out:       transactionOutputs1,
		Sigs:      []cipher.Sig{sig2, sig3},
	}
	transactions = append(transactions, transaction0, transaction1)
	var message = NewGiveTxnsMessage(transactions)
	fmt.Println("GiveTxnsMessage:")
	var mai = NewMessagesAnnotationsIterator(message)
	w := bufio.NewWriter(os.Stdout)
	util.HexDumpFromIterator(gnet.EncodeMessage(message), &mai, w)
	// Output:
	// GiveTxnsMessage:
	// 0x0000 | 82 02 00 00 ....................................... Length
	// 0x0004 | 47 49 56 54 ....................................... Prefix
	// 0x0008 | 02 00 00 00 ....................................... Txns length
	// 0x000c | 88 13 00 00 7b 00 00 00 00 00 00 00 00 00 00 00
	// 0x001c | 00 00 00 00 00 00 00 00 00 00 00 00 00 00 00 00
	// 0x002c | 00 00 00 00 00 02 00 00 00 00 00 00 00 00 00 00
	// 0x003c | 00 00 00 00 00 00 00 00 00 00 00 00 00 00 00 00
	// 0x004c | 00 00 00 00 00 00 00 00 00 00 00 00 00 00 00 00
	// 0x005c | 00 00 00 00 00 00 00 00 00 00 00 00 00 00 00 00
	// 0x006c | 00 00 00 00 00 00 00 00 00 00 00 00 00 00 00 00
	// 0x007c | 00 00 00 00 00 00 00 00 00 00 00 00 00 00 00 00
	// 0x008c | 00 00 00 00 00 00 00 00 00 00 00 00 00 00 00 00
	// 0x009c | 00 00 00 00 00 00 00 00 00 00 00 00 00 00 00 00
	// 0x00ac | 00 00 00 00 00 00 00 00 00 00 00 02 00 00 00 00
	// 0x00bc | 00 00 00 00 00 00 00 00 00 00 00 00 00 00 00 00
	// 0x00cc | 00 00 00 00 00 00 00 00 00 00 00 00 00 00 00 00
	// 0x00dc | 00 00 00 00 00 00 00 00 00 00 00 00 00 00 00 00
	// 0x00ec | 00 00 00 00 00 00 00 00 00 00 00 00 00 00 00 02
	// 0x00fc | 00 00 00 00 07 6d ca 32 de 03 4e 48 67 fa 7a 2a
	// 0x010c | a9 ee fe 91 f2 0b a0 74 0c 00 00 00 00 00 00 00
	// 0x011c | 22 00 00 00 00 00 00 00 00 e9 cb 47 35 e3 95 cf
	// 0x012c | 36 b0 d1 a6 f2 21 bb 23 b3 f7 bf b1 f9 38 00 00
	// 0x013c | 00 00 00 00 00 4e 00 00 00 00 00 00 00 ............ Txns#0
	// 0x0149 | 88 13 00 00 7b 00 00 00 00 00 00 00 00 00 00 00
	// 0x0159 | 00 00 00 00 00 00 00 00 00 00 00 00 00 00 00 00
	// 0x0169 | 00 00 00 00 00 02 00 00 00 00 00 00 00 00 00 00
	// 0x0179 | 00 00 00 00 00 00 00 00 00 00 00 00 00 00 00 00
	// 0x0189 | 00 00 00 00 00 00 00 00 00 00 00 00 00 00 00 00
	// 0x0199 | 00 00 00 00 00 00 00 00 00 00 00 00 00 00 00 00
	// 0x01a9 | 00 00 00 00 00 00 00 00 00 00 00 00 00 00 00 00
	// 0x01b9 | 00 00 00 00 00 00 00 00 00 00 00 00 00 00 00 00
	// 0x01c9 | 00 00 00 00 00 00 00 00 00 00 00 00 00 00 00 00
	// 0x01d9 | 00 00 00 00 00 00 00 00 00 00 00 00 00 00 00 00
	// 0x01e9 | 00 00 00 00 00 00 00 00 00 00 00 02 00 00 00 00
	// 0x01f9 | 00 00 00 00 00 00 00 00 00 00 00 00 00 00 00 00
	// 0x0209 | 00 00 00 00 00 00 00 00 00 00 00 00 00 00 00 00
	// 0x0219 | 00 00 00 00 00 00 00 00 00 00 00 00 00 00 00 00
	// 0x0229 | 00 00 00 00 00 00 00 00 00 00 00 00 00 00 00 02
	// 0x0239 | 00 00 00 00 7e f9 b1 b9 40 6f 8d b3 99 b2 5f d0
	// 0x0249 | e9 f4 f0 88 7b 08 4b 43 09 00 00 00 00 00 00 00
	// 0x0259 | 0c 00 00 00 00 00 00 00 00 83 f1 96 59 16 14 99
	// 0x0269 | 2f a6 03 13 38 6f 72 88 ac 40 14 c8 bc 22 00 00
	// 0x0279 | 00 00 00 00 00 38 00 00 00 00 00 00 00 ............ Txns#1
	// 0x0286 |
}

func ExampleAnnounceTxnsMessage() {
	defer gnet.EraseMessages()
	setupMsgEncoding()
	var message = NewAnnounceTxnsMessage([]cipher.SHA256{hashes[7], hashes[8]})
	fmt.Println("AnnounceTxnsMessage:")
	var mai = NewMessagesAnnotationsIterator(message)
	w := bufio.NewWriter(os.Stdout)
	util.HexDumpFromIterator(gnet.EncodeMessage(message), &mai, w)
	// Output:
	// AnnounceTxnsMessage:
	// 0x0000 | 48 00 00 00 ....................................... Length
	// 0x0004 | 41 4e 4e 54 ....................................... Prefix
	// 0x0008 | 02 00 00 00 ....................................... Txns length
	// 0x000c | 00 00 00 00 00 00 00 00 00 00 00 00 00 00 00 00
	// 0x001c | 00 00 00 00 00 00 00 00 00 00 00 00 00 00 00 00 ... Txns#0
	// 0x002c | 00 00 00 00 00 00 00 00 00 00 00 00 00 00 00 00
	// 0x003c | 00 00 00 00 00 00 00 00 00 00 00 00 00 00 00 00 ... Txns#1
	// 0x004c |
>>>>>>> 8888c4e8
}<|MERGE_RESOLUTION|>--- conflicted
+++ resolved
@@ -1,75 +1,14 @@
 package daemon
 
 import (
-<<<<<<< HEAD
-	"fmt"
-	"reflect"
-	"testing"
-
-	"github.com/stretchr/testify/require"
-
-	"github.com/skycoin/skycoin/src/cipher/encoder"
-	"github.com/skycoin/skycoin/src/daemon/gnet"
-	"github.com/skycoin/skycoin/src/daemon/pex"
-)
-
-func TestSerializeRejectMessageReplyingIntroduction(t *testing.T) {
-	// TODO: Test fixture
-	msgcfg := []MessageConfig{
-		NewMessageConfig("INTR", &IntroductionMessage{}),
-		NewMessageConfig("RJCT", &RejectMessage{})}
-	for i, _ := range msgcfg {
-		to := reflect.TypeOf(msgcfg[i].Message)
-		_, succ := gnet.MessageIDMap[to]
-		if !succ {
-			gnet.RegisterMessage(msgcfg[i].Prefix, msgcfg[i].Message)
-			fmt.Println("Register %v", msgcfg[i].Prefix)
-		}
-	}
-
-	originalMessage := NewIntroductionMessage(1234, 2, 6000)
-
-	peers := make([]IPAddr, 0)
-	addr, _ := NewIPAddr("192.168.1.1:6001")
-	peers = append(peers, addr)
-	addr, _ = NewIPAddr("192.168.1.2:6002")
-	peers = append(peers, addr)
-	addr, _ = NewIPAddr("192.168.1.3:6003")
-	peers = append(peers, addr)
-	addr, _ = NewIPAddr("192.168.1.4:6004")
-	peers = append(peers, addr)
-
-	// TODO: Expected message length
-	bLen := encoder.SerializeAtomic(uint32(0))
-	errCode := GetErrorCode(pex.ErrPeerlistFull)
-	prefix := gnet.MessagePrefixFromString("RJCT")
-
-	b := make([]byte, 0)
-	// Expected message length
-	b = append(b, bLen...)
-	// Message prefix
-	b = append(b, prefix[:]...)
-	// Rejected message prefix
-	prefix = gnet.MessagePrefixFromString("INTR")
-	b = append(b, prefix[:]...)
-	// Error code for peer list overflow
-	b = append(b, encoder.SerializeAtomic(errCode)...)
-	// Reason length
-	b = append(b, encoder.SerializeAtomic(uint32(0))...)
-	// Reason string
-	// Addresses
-	b = append(b, encoder.Serialize(peers)...)
-
-	msg := NewRejectMessage(originalMessage, pex.ErrPeerlistFull, "", peers)
-	realBytes := gnet.EncodeMessage(msg)
-
-	require.Equal(t, b, realBytes)
-=======
 	"bufio"
 	"fmt"
 	"os"
 	"reflect"
 	"strconv"
+	"testing"
+
+	"github.com/stretchr/testify/require"
 
 	"github.com/skycoin/skycoin/src/cipher"
 	"github.com/skycoin/skycoin/src/cipher/encoder"
@@ -499,5 +438,57 @@
 	// 0x002c | 00 00 00 00 00 00 00 00 00 00 00 00 00 00 00 00
 	// 0x003c | 00 00 00 00 00 00 00 00 00 00 00 00 00 00 00 00 ... Txns#1
 	// 0x004c |
->>>>>>> 8888c4e8
+}
+
+func TestSerializeRejectMessageReplyingIntroduction(t *testing.T) {
+	// TODO: Test fixture
+	msgcfg := []MessageConfig{
+		NewMessageConfig("INTR", &IntroductionMessage{}),
+		NewMessageConfig("RJCT", &RejectMessage{})}
+	for i, _ := range msgcfg {
+		to := reflect.TypeOf(msgcfg[i].Message)
+		_, succ := gnet.MessageIDMap[to]
+		if !succ {
+			gnet.RegisterMessage(msgcfg[i].Prefix, msgcfg[i].Message)
+			fmt.Printf("Register %v\n", msgcfg[i].Prefix)
+		}
+	}
+
+	originalMessage := NewIntroductionMessage(1234, 2, 6000)
+
+	peers := make([]IPAddr, 0)
+	addr, _ := NewIPAddr("192.168.1.1:6001")
+	peers = append(peers, addr)
+	addr, _ = NewIPAddr("192.168.1.2:6002")
+	peers = append(peers, addr)
+	addr, _ = NewIPAddr("192.168.1.3:6003")
+	peers = append(peers, addr)
+	addr, _ = NewIPAddr("192.168.1.4:6004")
+	peers = append(peers, addr)
+
+	// TODO: Expected message length
+	bLen := encoder.SerializeAtomic(uint32(0))
+	errCode := GetErrorCode(pex.ErrPeerlistFull)
+	prefix := gnet.MessagePrefixFromString("RJCT")
+
+	b := make([]byte, 0)
+	// Expected message length
+	b = append(b, bLen...)
+	// Message prefix
+	b = append(b, prefix[:]...)
+	// Rejected message prefix
+	prefix = gnet.MessagePrefixFromString("INTR")
+	b = append(b, prefix[:]...)
+	// Error code for peer list overflow
+	b = append(b, encoder.SerializeAtomic(errCode)...)
+	// Reason length
+	b = append(b, encoder.SerializeAtomic(uint32(0))...)
+	// Reason string
+	// Addresses
+	b = append(b, encoder.Serialize(peers)...)
+
+	msg := NewRejectMessage(originalMessage, pex.ErrPeerlistFull, "", peers)
+	realBytes := gnet.EncodeMessage(msg)
+
+	require.Equal(t, b, realBytes)
 }