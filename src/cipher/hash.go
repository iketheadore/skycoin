--- conflicted
+++ resolved
@@ -5,8 +5,6 @@
 	"errors"
 	"hash"
 	"log"
-
-	skyerrors "github.com/skycoin/skycoin/src/util/errors"
 )
 
 var (
@@ -34,11 +32,7 @@
 // Set sets value
 func (rd *Ripemd160) Set(b []byte) {
 	if len(b) != 20 {
-<<<<<<< HEAD
-		err := skyerrors.NewValueError(
-=======
 		err := NewValueError(
->>>>>>> e294d85d
 			ErrInvalidLengthRipemd160, "b", b,
 		)
 		log.Print(err)
@@ -68,11 +62,7 @@
 // Set sets value
 func (g *SHA256) Set(b []byte) {
 	if len(b) != 32 {
-<<<<<<< HEAD
-		err := skyerrors.NewValueError(
-=======
 		err := NewValueError(
->>>>>>> e294d85d
 			ErrInvalidLengthSHA256, "b", b,
 		)
 		log.Print(err)
