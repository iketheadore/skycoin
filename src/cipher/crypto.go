/*
Package cipher implements cryptographic methods.

These methods include:

* Public and private key generation
* Address generation
* Signing

Private keys are secp256k1 keys. Addresses are base58 encoded.

All dependencies are either from the go stdlib, or are manually vendored
below this package. This manual vendoring ensures that the exact same dependencies
are used by any user of this package, regardless of their gopath.
*/
package cipher

import (
	"crypto/sha256"
	"encoding/hex"
	"errors"
	"fmt"
	"hash"
	"log"
	"time"

	"github.com/skycoin/skycoin/src/cipher/ripemd160"
	"github.com/skycoin/skycoin/src/cipher/secp256k1-go"
	skyerrors "github.com/skycoin/skycoin/src/util/errors"
)

var (
	// DebugLevel1 debug level one
	DebugLevel1 = true //checks for extremely unlikely conditions (10e-40)
	// DebugLevel2 debug level two
	DebugLevel2 = true //enable checks for impossible conditions

	// ErrInvalidLengthPubKey  Invalid public key length
	ErrInvalidLengthPubKey = errors.New("Invalid public key length")
	// ErrPubKeyFromNullSecKey PubKeyFromSecKey, attempt to load null seckey, unsafe
	ErrPubKeyFromNullSecKey = errors.New("PubKeyFromSecKey, attempt to load null seckey, unsafe")
	// ErrPubKeyFromBadSecKey  PubKeyFromSecKey, pubkey recovery failed. Function
	ErrPubKeyFromBadSecKey = errors.New("PubKeyFromSecKey, pubkey recovery failed. Function " +
		"assumes seckey is valid. Check seckey")
	// ErrInvalidLengthSecKey Invalid secret key length
	ErrInvalidLengthSecKey = errors.New("Invalid secret key length")
	// ErrECHDInvalidPubKey   ECDH invalid pubkey input
	ErrECHDInvalidPubKey = errors.New("ECDH invalid pubkey input")
	// ErrECHDInvalidSecKey   ECDH invalid seckey input
	ErrECHDInvalidSecKey = errors.New("ECDH invalid seckey input")
	// ErrInvalidLengthSig    Invalid signature length
	ErrInvalidLengthSig = errors.New("Invalid signature length")
	// ErrInvalidPubKey       Invalid public key
	ErrInvalidPubKey = errors.New("Invalid public key")
	// ErrInvalidSecKey       Invalid public key
	ErrInvalidSecKey = errors.New("Invalid secret key")
<<<<<<< HEAD
	// ErrInvalidSigForPubKey Invalig sig: PubKey recovery failed
	ErrInvalidSigForPubKey = errors.New("Invalig sig: PubKey recovery failed")
	// ErrInvalidSecKeyHex    Invalid SecKey: not valid hex
	ErrInvalidSecKeyHex = errors.New("Invalid SecKey: not valid hex")
	// ErrInvalidAddressForSig Invalid sig: address does not match output address
	ErrInvalidAddressForSig = errors.New("Invalid sig: address does not match output address")
	// ErrInvalidHashForSig   Signature invalid for hash
	ErrInvalidHashForSig = errors.New("Signature invalid for hash")
=======
	// ErrInvalidSig          Invalid signature
	ErrInvalidSig = errors.New("Invalid signature")
	// ErrInvalidSigForPubKey Invalid sig: PubKey recovery failed
	ErrInvalidSigForPubKey = errors.New("Invalid sig: PubKey recovery failed")
	// ErrInvalidAddressForSig Invalid sig: address does not match output address
	ErrInvalidAddressForSig = errors.New("Invalid sig: address does not match output address")
	// ErrInvalidHashForSig   Signature invalid for hash
	ErrInvalidHashForSig = errors.New("Invalid sig: invalid for hash")
>>>>>>> b733b13d
	// ErrPubKeyRecoverMismatch Recovered pubkey does not match pubkey
	ErrPubKeyRecoverMismatch = errors.New("Recovered pubkey does not match pubkey")
	// ErrInvalidSigInvalidPubKey VerifySignature, secp256k1.VerifyPubkey failed
	ErrInvalidSigInvalidPubKey = errors.New("VerifySignature, secp256k1.VerifyPubkey failed")
	// ErrInvalidSigValidity  VerifySignature, VerifySignatureValidity failed
	ErrInvalidSigValidity = errors.New("VerifySignature, VerifySignatureValidity failed")
	// ErrInvalidSigForMessage Invalid signature for this message
	ErrInvalidSigForMessage = errors.New("Invalid signature for this message")
	// ErrInvalidSecKyVerification Seckey secp256k1 verification failed
	ErrInvalidSecKyVerification = errors.New("Seckey verification failed")
	// ErrNullPubKeyFromSecKey Impossible error, TestSecKey, nil pubkey recovered
	ErrNullPubKeyFromSecKey = errors.New("impossible error, TestSecKey, nil pubkey recovered")
	// ErrInvalidDerivedPubKeyFromSecKey impossible error, TestSecKey, Derived Pubkey verification failed
	ErrInvalidDerivedPubKeyFromSecKey = errors.New("impossible error, TestSecKey, Derived Pubkey verification failed")
	// ErrInvalidPubKeyFromHash Recovered pubkey does not match signed hash
	ErrInvalidPubKeyFromHash = errors.New("Recovered pubkey does not match signed hash")
<<<<<<< HEAD
	// ErrPubKeyFromSecKeyMissmatch impossible error TestSecKey, pubkey does not match recovered pubkey
	ErrPubKeyFromSecKeyMissmatch = errors.New("impossible error TestSecKey, pubkey does not match recovered pubkey")
=======
	// ErrPubKeyFromSecKeyMismatch impossible error TestSecKey, pubkey does not match recovered pubkey
	ErrPubKeyFromSecKeyMismatch = errors.New("impossible error TestSecKey, pubkey does not match recovered pubkey")
	// ErrEmptySeed Seed input is empty
	ErrEmptySeed = errors.New("Seed input is empty")
>>>>>>> b733b13d
)

// PubKey public key
type PubKey [33]byte

// RandByte returns rand N bytes
func RandByte(n int) []byte {
	return secp256k1.RandByte(n)
}

// NewPubKey converts []byte to a PubKey
func NewPubKey(b []byte) (PubKey, error) {
	p := PubKey{}
	if len(b) != len(p) {
<<<<<<< HEAD
		err := skyerrors.NewValueError(ErrInvalidLengthPubKey, "b", b)
		log.Print(err)
		panic(err)
=======
		return PubKey{}, ErrInvalidLengthPubKey
>>>>>>> b733b13d
	}
	copy(p[:], b[:])

	if err := p.Verify(); err != nil {
		return PubKey{}, err
	}

	return p, nil
}

// MustNewPubKey converts []byte to a PubKey, panics on error
func MustNewPubKey(b []byte) PubKey {
	p, err := NewPubKey(b)
	if err != nil {
		log.Panic(err)
	}
	return p
}

// PubKeyFromHex generates PubKey from hex string
func PubKeyFromHex(s string) (PubKey, error) {
	b, err := hex.DecodeString(s)
	if err != nil {
		return PubKey{}, ErrInvalidPubKey
	}
<<<<<<< HEAD
	if len(b) != len(PubKey{}) {
		return PubKey{}, ErrInvalidLengthPubKey
=======
	return NewPubKey(b)
}

// MustPubKeyFromHex decodes a hex encoded PubKey, panics on error
func MustPubKeyFromHex(s string) PubKey {
	b, err := hex.DecodeString(s)
	if err != nil {
		log.Panic(err)
>>>>>>> b733b13d
	}
	return MustNewPubKey(b)
}

// PubKeyFromSecKey recovers the public key for a secret key
func PubKeyFromSecKey(seckey SecKey) (PubKey, error) {
	if seckey == (SecKey{}) {
<<<<<<< HEAD
		err := skyerrors.NewValueError(ErrPubKeyFromNullSecKey, "seckey", seckey)
		log.Print(err)
		panic(err)
=======
		return PubKey{}, ErrPubKeyFromNullSecKey
>>>>>>> b733b13d
	}

	b := secp256k1.PubkeyFromSeckey(seckey[:])
	if b == nil {
<<<<<<< HEAD
		err := skyerrors.NewValueError(ErrPubKeyFromBadSecKey, "seckey", seckey)
		log.Print(err)
		panic(err)
=======
		return PubKey{}, ErrPubKeyFromBadSecKey
>>>>>>> b733b13d
	}

	return NewPubKey(b)
}

// MustPubKeyFromSecKey recovers the public key for a secret key. Panics on error.
func MustPubKeyFromSecKey(seckey SecKey) PubKey {
	if seckey == (SecKey{}) {
		log.Panic("MustPubKeyFromSecKey, attempt to load null seckey, unsafe")
	}

	b := secp256k1.PubkeyFromSeckey(seckey[:])
	if b == nil {
		log.Panic("MustPubKeyFromSecKey, pubkey recovery failed. Function assumes seckey is valid. Check seckey")
	}

	return MustNewPubKey(b)
}

// PubKeyFromSig recovers the public key from a signed hash
func PubKeyFromSig(sig Sig, hash SHA256) (PubKey, error) {
	rawPubKey := secp256k1.RecoverPubkey(hash[:], sig[:])
	if rawPubKey == nil {
		return PubKey{}, ErrInvalidSigForPubKey
	}
	return NewPubKey(rawPubKey)
}

// Verify attempts to determine if pubkey is valid. Returns nil on success
func (pk PubKey) Verify() error {
	if secp256k1.VerifyPubkey(pk[:]) != 1 {
		return ErrInvalidPubKey
	}
	return nil
}

// Hex returns a hex encoded PubKey string
func (pk PubKey) Hex() string {
	return hex.EncodeToString(pk[:])
}

// SecKey secret key
type SecKey [32]byte

// NewSecKey converts []byte to a SecKey
func NewSecKey(b []byte) (SecKey, error) {
	p := SecKey{}
	if len(b) != len(p) {
<<<<<<< HEAD
		err := skyerrors.NewValueError(ErrInvalidLengthSecKey, "b", b)
		log.Print(err)
		panic(err)
=======
		return SecKey{}, ErrInvalidLengthSecKey
>>>>>>> b733b13d
	}
	copy(p[:], b[:])

	// Disable the DebugLevel2 check here because it is too slow.
	// If desired, perform the full Verify() check after using this method
	if err := p.verify(false); err != nil {
		return SecKey{}, err
	}

	return p, nil
}

// MustNewSecKey converts []byte to a SecKey. Panics is []byte is not the exact size
func MustNewSecKey(b []byte) SecKey {
	p, err := NewSecKey(b)
	if err != nil {
		log.Panic(err)
	}
	return p
}

// MustSecKeyFromHex decodes a hex encoded SecKey, or panics
func MustSecKeyFromHex(s string) SecKey {
	b, err := hex.DecodeString(s)
	if err != nil {
		log.Panic(err)
	}
	return MustNewSecKey(b)
}

// SecKeyFromHex decodes a hex encoded SecKey, or panics
func SecKeyFromHex(s string) (SecKey, error) {
	b, err := hex.DecodeString(s)
	if err != nil {
<<<<<<< HEAD
		return SecKey{}, ErrInvalidSecKeyHex
	}
	if len(b) != 32 {
		return SecKey{}, ErrInvalidLengthSecKey
	}
	return NewSecKey(b), nil
=======
		return SecKey{}, ErrInvalidSecKey
	}
	return NewSecKey(b)
>>>>>>> b733b13d
}

// Verify attempts to determine if SecKey is valid. Returns nil on success.
// If DebugLevel2, will do additional sanity checking
func (sk SecKey) Verify() error {
	return sk.verify(DebugLevel2)
}

func (sk SecKey) verify(debugLevel2Check bool) error {
	if secp256k1.VerifySeckey(sk[:]) != 1 {
		return ErrInvalidSecKey
	}

	if debugLevel2Check {
		if err := CheckSecKey(sk); err != nil {
			log.Panicf("DebugLevel2, WARNING CRYPTO ARMAGEDDON: %v", err)
		}
	}

	return nil
}

// Hex returns a hex encoded SecKey string
func (sk SecKey) Hex() string {
	return hex.EncodeToString(sk[:])
}

//ECDH generates a shared secret
// A: pub1,sec1
// B: pub2,sec2
// person A sends their public key pub1
// person B sends an emphameral pubkey pub2
// person A computes cipher.ECDH(pub2, sec1)
// person B computes cipher.ECDH(pub1, sec2)
// cipher.ECDH(pub2, sec1) equals cipher.ECDH(pub1, sec2)
// This is their shared secret
func ECDH(pub PubKey, sec SecKey) ([]byte, error) {
	if err := pub.Verify(); err != nil {
<<<<<<< HEAD
		err := skyerrors.NewValueError(ErrECHDInvalidPubKey, "pub", pub)
		log.Print(err)
		panic(err)
	}

	// WARNING: This calls TestSecKey if DebugLevel2 is set to true.
	// TestSecKey is extremely slow and will kill performance if ECDH is called frequently
	if err := sec.Verify(); err != nil {
		err := skyerrors.NewValueError(ErrECHDInvalidSecKey, "sec", sec)
		log.Print(err)
		panic(err)
=======
		return nil, ErrECHDInvalidPubKey
	}

	// Don't perform the DebugLevel2 verification check for the secret key,
	// it is too slow to use in an ECDH context and is not important for that use case
	if err := sec.verify(false); err != nil {
		return nil, ErrECHDInvalidSecKey
>>>>>>> b733b13d
	}

	buff := secp256k1.ECDH(pub[:], sec[:])
	ret := SumSHA256(buff) // hash this so they cant screw up
	return ret[:], nil
}

// MustECDH calls ECDH and panics on error
func MustECDH(pub PubKey, sec SecKey) []byte {
	r, err := ECDH(pub, sec)
	if err != nil {
		log.Panic(err)
	}
	return r
}

// Sig signature
type Sig [64 + 1]byte //64 byte signature with 1 byte for key recovery

// NewSig converts []byte to a Sig
func NewSig(b []byte) (Sig, error) {
	s := Sig{}
	if len(b) != len(s) {
		return Sig{}, ErrInvalidLengthSig
	}
	copy(s[:], b[:])
	return s, nil
}

// MustNewSig converts []byte to a Sig. Panics is []byte is not the exact size
func MustNewSig(b []byte) Sig {
	s := Sig{}
	if len(b) != len(s) {
<<<<<<< HEAD
		err := skyerrors.NewValueError(ErrInvalidLengthSig, "b", b)
		log.Print(err)
		panic(err)
=======
		log.Panic("Invalid signature length")
>>>>>>> b733b13d
	}
	copy(s[:], b[:])
	return s
}

// MustSigFromHex decodes a hex-encoded Sig, panicing if invalid
func MustSigFromHex(s string) Sig {
	b, err := hex.DecodeString(s)
	if err != nil {
		log.Panic(err)
	}
<<<<<<< HEAD
	if len(b) != 65 {
		err := skyerrors.NewValueError(ErrInvalidLengthSig, "s", s)
		log.Print(err)
		panic(err)
	}
	return NewSig(b)
=======
	return MustNewSig(b)
>>>>>>> b733b13d
}

// SigFromHex generates signature from hex string
func SigFromHex(s string) (Sig, error) {
	b, err := hex.DecodeString(s)
	if err != nil {
		return Sig{}, ErrInvalidSig
	}
<<<<<<< HEAD
	if len(b) != 65 {
		return Sig{}, ErrInvalidLengthSig
	}
	return NewSig(b), nil
=======
	return NewSig(b)
>>>>>>> b733b13d
}

// Hex converts signature to hex string
func (s Sig) Hex() string {
	return hex.EncodeToString(s[:])
}

// SignHash sign hash
func SignHash(hash SHA256, sec SecKey) (Sig, error) {
	if secp256k1.VerifySeckey(sec[:]) != 1 {
		// can't use sec.Verify() because that calls SignHash again, with DebugLevel2 set
		return Sig{}, ErrInvalidSecKey
	}

	s := secp256k1.Sign(hash[:], sec[:])

	sig, err := NewSig(s)
	if err != nil {
		return Sig{}, err
	}

	if DebugLevel2 || DebugLevel1 {
		// Guard against coin loss;
		// if the generated signature is somehow invalid, coins would be lost,
		// make sure that the signature is valid
		pubkey, err := PubKeyFromSig(sig, hash)
		if err != nil {
			log.Panic("MustSignHash error: pubkey from sig recovery failure")
		}
		if VerifySignature(pubkey, sig, hash) != nil {
			log.Panic("MustSignHash error: secp256k1.Sign returned non-null invalid non-null signature")
		}
		if ChkSig(AddressFromPubKey(pubkey), hash, sig) != nil {
			log.Panic("MustSignHash error: ChkSig failed for signature")
		}
	}

	return sig, nil
}

// MustSignHash sign hash, panics on error
func MustSignHash(hash SHA256, sec SecKey) Sig {
	sig, err := SignHash(hash, sec)
	if err != nil {
		log.Panic(err)
	}
	return sig
}

// ChkSig checks whether PubKey corresponding to address hash signed hash
// - recovers the PubKey from sig and hash
// - fail if PubKey cannot be be recovered
// - computes the address from the PubKey
// - fail if recovered address does not match PubKey hash
// - verify that signature is valid for hash for PubKey
func ChkSig(address Address, hash SHA256, sig Sig) error {
	rawPubKey := secp256k1.RecoverPubkey(hash[:], sig[:])
	if rawPubKey == nil {
		return ErrInvalidSigForPubKey
<<<<<<< HEAD
	}
	if address != AddressFromPubKey(NewPubKey(rawPubKey)) {
=======
	}

	pubKey, err := NewPubKey(rawPubKey)
	if err != nil {
		return err
	}

	if address != AddressFromPubKey(pubKey) {
>>>>>>> b733b13d
		return ErrInvalidAddressForSig
	}

	if secp256k1.VerifySignature(hash[:], sig[:], rawPubKey[:]) != 1 {
		return ErrInvalidHashForSig
	}

	return nil
}

// VerifySignedHash this only checks that the signature can be converted to a public key
// Since there is no pubkey or address argument, it cannot check that the
// signature is valid in that context.
func VerifySignedHash(sig Sig, hash SHA256) error {
	rawPubKey := secp256k1.RecoverPubkey(hash[:], sig[:])
	if rawPubKey == nil {
		return ErrInvalidSigForPubKey
	}
	if secp256k1.VerifySignature(hash[:], sig[:], rawPubKey) != 1 {
		// If this occurs, secp256k1 is bugged
		log.Printf("Recovered public key is not valid for signed hash")
		return ErrInvalidHashForSig
	}
	return nil
}

// VerifySignature verifies that hash was signed by PubKey
func VerifySignature(pubkey PubKey, sig Sig, hash SHA256) error {
	pubkeyRec, err := PubKeyFromSig(sig, hash) //recovered pubkey
	if err != nil {
		return ErrInvalidSigForPubKey
	}
	if pubkeyRec != pubkey {
		return ErrPubKeyRecoverMismatch
	}
	if secp256k1.VerifyPubkey(pubkey[:]) != 1 {
		if DebugLevel2 {
			if secp256k1.VerifySignature(hash[:], sig[:], pubkey[:]) == 1 {
				log.Panic("VerifySignature warning, ")
			}
		}
		return ErrInvalidSigInvalidPubKey
	}
	if secp256k1.VerifySignatureValidity(sig[:]) != 1 {
		return ErrInvalidSigValidity
	}
	if secp256k1.VerifySignature(hash[:], sig[:], pubkey[:]) != 1 {
		return ErrInvalidSigForMessage
	}
	return nil
}

// GenerateKeyPair creates key pair
func GenerateKeyPair() (PubKey, SecKey) {
	public, secret := secp256k1.GenerateKeyPair()

	secKey, err := NewSecKey(secret)
	if err != nil {
		log.Panicf("GenerateKeyPair: secp256k1.GenerateKeyPair returned invalid secKey: %v", err)
	}

	pubKey, err := NewPubKey(public)
	if err != nil {
		log.Panicf("GenerateKeyPair: secp256k1.GenerateKeyPair returned invalid pubKey: %v", err)
	}

	if DebugLevel1 {
		if err := CheckSecKey(secKey); err != nil {
			log.Panicf("DebugLevel1, GenerateKeyPair, generated private key failed CheckSecKey: %v", err)
		}

		if MustPubKeyFromSecKey(secKey) != pubKey {
			log.Panic("DebugLevel1, GenerateKeyPair, public key does not match private key")
		}
	}

	return pubKey, secKey
}

// GenerateDeterministicKeyPair generates deterministic key pair
func GenerateDeterministicKeyPair(seed []byte) (PubKey, SecKey, error) {
	if len(seed) == 0 {
		return PubKey{}, SecKey{}, ErrEmptySeed
	}

	public, secret := secp256k1.GenerateDeterministicKeyPair(seed)

	secKey, err := NewSecKey(secret)
	if err != nil {
		log.Panicf("GenerateDeterministicKeyPair: secp256k1.GenerateDeterministicKeyPair returned invalid secKey: %v", err)
	}

	pubKey, err := NewPubKey(public)
	if err != nil {
		log.Panicf("GenerateDeterministicKeyPair: secp256k1.GenerateDeterministicKeyPair returned invalid pubKey: %v", err)
	}

	if DebugLevel1 {
		if err := CheckSecKey(secKey); err != nil {
			log.Panicf("DebugLevel1, GenerateDeterministicKeyPair, CheckSecKey failed: %v", err)
		}

		if MustPubKeyFromSecKey(secKey) != pubKey {
			log.Panic("DebugLevel1, GenerateDeterministicKeyPair, public key does not match private key")
		}
	}

	return pubKey, secKey, nil
}

// MustGenerateDeterministicKeyPair generates deterministic key pair, panics on error
func MustGenerateDeterministicKeyPair(seed []byte) (PubKey, SecKey) {
	p, s, err := GenerateDeterministicKeyPair(seed)
	if err != nil {
		log.Panic(err)
	}
	return p, s
}

// DeterministicKeyPairIterator takes SHA256 value, returns a new
// SHA256 value and publickey and private key. Apply multiple times
// feeding the SHA256 value back into generate sequence of keys
func DeterministicKeyPairIterator(seed []byte) ([]byte, PubKey, SecKey, error) {
	if len(seed) == 0 {
		return nil, PubKey{}, SecKey{}, ErrEmptySeed
	}

	hash, public, secret := secp256k1.DeterministicKeyPairIterator(seed)

	secKey := MustNewSecKey(secret)
	pubKey := MustNewPubKey(public)

	if DebugLevel1 {
		if err := CheckSecKey(secKey); err != nil {
			log.Panicf("DebugLevel1, DeterministicKeyPairIterator, CheckSecKey failed: %v", err)
		}

		if MustPubKeyFromSecKey(secKey) != pubKey {
			log.Panic("DebugLevel1, DeterministicKeyPairIterator, public key does not match private key")
		}
	}

	return hash, pubKey, secKey, nil
}

// MustDeterministicKeyPairIterator takes SHA256 value, returns a new
// SHA256 value and publickey and private key. Apply multiple times
// feeding the SHA256 value back into generate sequence of keys, panics on error
func MustDeterministicKeyPairIterator(seed []byte) ([]byte, PubKey, SecKey) {
	hash, p, s, err := DeterministicKeyPairIterator(seed)
	if err != nil {
		log.Panic(err)
	}
	return hash, p, s
}

// GenerateDeterministicKeyPairs returns sequence of n private keys from initial seed
func GenerateDeterministicKeyPairs(seed []byte, n int) ([]SecKey, error) {
	_, keys, err := GenerateDeterministicKeyPairsSeed(seed, n)
	return keys, err
}

// MustGenerateDeterministicKeyPairs returns sequence of n private keys from initial seed, panics on error
func MustGenerateDeterministicKeyPairs(seed []byte, n int) []SecKey {
	keys, err := GenerateDeterministicKeyPairs(seed, n)
	if err != nil {
		log.Panic(err)
	}
	return keys
}

// GenerateDeterministicKeyPairsSeed returns sequence of n private keys from initial seed, and return the new seed
func GenerateDeterministicKeyPairsSeed(seed []byte, n int) ([]byte, []SecKey, error) {
	var keys []SecKey
	var seckey SecKey
	for i := 0; i < n; i++ {
		var err error
		seed, _, seckey, err = DeterministicKeyPairIterator(seed)
		if err != nil {
			return nil, nil, err
		}
		keys = append(keys, seckey)
	}
	return seed, keys, nil
}

// MustGenerateDeterministicKeyPairsSeed returns sequence of n private keys from initial seed, and return the new seed
func MustGenerateDeterministicKeyPairsSeed(seed []byte, n int) ([]byte, []SecKey) {
	newSeed, keys, err := GenerateDeterministicKeyPairsSeed(seed, n)
	if err != nil {
		log.Panic(err)
	}
	return newSeed, keys
}

// CheckSecKey test seckey hash
func CheckSecKey(seckey SecKey) error {
	hash := SumSHA256([]byte(time.Now().String()))
	return CheckSecKeyHash(seckey, hash)
}

// CheckSecKeyHash performs a series of tests to determine if a seckey is valid.
// All generated keys and keys loaded from disc must pass the CheckSecKey suite.
// TestPrivKey returns error if a key fails any test in the test suite.
func CheckSecKeyHash(seckey SecKey, hash SHA256) error {
	// check seckey with verify
	if secp256k1.VerifySeckey(seckey[:]) != 1 {
		return ErrInvalidSecKyVerification
	}

	// check pubkey recovery
	pubkey, err := PubKeyFromSecKey(seckey)
	if err != nil {
		return err
	}
	if pubkey == (PubKey{}) {
		return ErrNullPubKeyFromSecKey
	}
	// verify recovered pubkey
	if secp256k1.VerifyPubkey(pubkey[:]) != 1 {
		return ErrInvalidDerivedPubKeyFromSecKey
<<<<<<< HEAD
=======
	}

	// check signature production
	sig, err := SignHash(hash, seckey)
	if err != nil {
		return fmt.Errorf("SignHash failed: %v", err)
>>>>>>> b733b13d
	}

	pubkey2, err := PubKeyFromSig(sig, hash)
	if err != nil {
		return fmt.Errorf("PubKeyFromSig failed: %v", err)
	}
	if pubkey != pubkey2 {
		return ErrInvalidPubKeyFromHash
	}

	// check pubkey recovered from sig
	recoveredPubkey, err := PubKeyFromSig(sig, hash)
	if err != nil {
		return fmt.Errorf("impossible error, CheckSecKey, pubkey recovery from signature failed: %v", err)
	}
	if pubkey != recoveredPubkey {
<<<<<<< HEAD
		return ErrPubKeyFromSecKeyMissmatch
=======
		return ErrPubKeyFromSecKeyMismatch
>>>>>>> b733b13d
	}

	// verify produced signature
	err = VerifySignature(pubkey, sig, hash)
	if err != nil {
		return fmt.Errorf("impossible error, CheckSecKey, verify signature failed for sig: %v", err)
	}

	// verify ChkSig
	addr := AddressFromPubKey(pubkey)
	err = ChkSig(addr, hash, sig)
	if err != nil {
		return fmt.Errorf("impossible error CheckSecKey, ChkSig Failed, should not get this far: %v", err)
	}

	// verify VerifySignedHash
	err = VerifySignedHash(sig, hash)
	if err != nil {
		return fmt.Errorf("VerifySignedHash failed: %v", err)
	}

	return nil
}

func init() {
	ripemd160HashPool = make(chan hash.Hash, ripemd160HashPoolSize)
	for i := 0; i < ripemd160HashPoolSize; i++ {
		ripemd160HashPool <- ripemd160.New()
	}

	sha256HashPool = make(chan hash.Hash, sha256HashPoolSize)
	for i := 0; i < sha256HashPoolSize; i++ {
		sha256HashPool <- sha256.New()
	}

	// Do not allow program to start if crypto tests fail
	pubkey, seckey := GenerateKeyPair()
	if err := CheckSecKey(seckey); err != nil {
		log.Fatalf("CRYPTOGRAPHIC INTEGRITY CHECK FAILED: TERMINATING PROGRAM TO PROTECT COINS: %v", err)
	}
	if MustPubKeyFromSecKey(seckey) != pubkey {
		log.Fatal("DebugLevel1, GenerateKeyPair, public key does not match private key")
	}
}<|MERGE_RESOLUTION|>--- conflicted
+++ resolved
@@ -26,7 +26,6 @@
 
 	"github.com/skycoin/skycoin/src/cipher/ripemd160"
 	"github.com/skycoin/skycoin/src/cipher/secp256k1-go"
-	skyerrors "github.com/skycoin/skycoin/src/util/errors"
 )
 
 var (
@@ -54,16 +53,6 @@
 	ErrInvalidPubKey = errors.New("Invalid public key")
 	// ErrInvalidSecKey       Invalid public key
 	ErrInvalidSecKey = errors.New("Invalid secret key")
-<<<<<<< HEAD
-	// ErrInvalidSigForPubKey Invalig sig: PubKey recovery failed
-	ErrInvalidSigForPubKey = errors.New("Invalig sig: PubKey recovery failed")
-	// ErrInvalidSecKeyHex    Invalid SecKey: not valid hex
-	ErrInvalidSecKeyHex = errors.New("Invalid SecKey: not valid hex")
-	// ErrInvalidAddressForSig Invalid sig: address does not match output address
-	ErrInvalidAddressForSig = errors.New("Invalid sig: address does not match output address")
-	// ErrInvalidHashForSig   Signature invalid for hash
-	ErrInvalidHashForSig = errors.New("Signature invalid for hash")
-=======
 	// ErrInvalidSig          Invalid signature
 	ErrInvalidSig = errors.New("Invalid signature")
 	// ErrInvalidSigForPubKey Invalid sig: PubKey recovery failed
@@ -72,7 +61,6 @@
 	ErrInvalidAddressForSig = errors.New("Invalid sig: address does not match output address")
 	// ErrInvalidHashForSig   Signature invalid for hash
 	ErrInvalidHashForSig = errors.New("Invalid sig: invalid for hash")
->>>>>>> b733b13d
 	// ErrPubKeyRecoverMismatch Recovered pubkey does not match pubkey
 	ErrPubKeyRecoverMismatch = errors.New("Recovered pubkey does not match pubkey")
 	// ErrInvalidSigInvalidPubKey VerifySignature, secp256k1.VerifyPubkey failed
@@ -89,15 +77,10 @@
 	ErrInvalidDerivedPubKeyFromSecKey = errors.New("impossible error, TestSecKey, Derived Pubkey verification failed")
 	// ErrInvalidPubKeyFromHash Recovered pubkey does not match signed hash
 	ErrInvalidPubKeyFromHash = errors.New("Recovered pubkey does not match signed hash")
-<<<<<<< HEAD
-	// ErrPubKeyFromSecKeyMissmatch impossible error TestSecKey, pubkey does not match recovered pubkey
-	ErrPubKeyFromSecKeyMissmatch = errors.New("impossible error TestSecKey, pubkey does not match recovered pubkey")
-=======
 	// ErrPubKeyFromSecKeyMismatch impossible error TestSecKey, pubkey does not match recovered pubkey
 	ErrPubKeyFromSecKeyMismatch = errors.New("impossible error TestSecKey, pubkey does not match recovered pubkey")
 	// ErrEmptySeed Seed input is empty
 	ErrEmptySeed = errors.New("Seed input is empty")
->>>>>>> b733b13d
 )
 
 // PubKey public key
@@ -112,13 +95,7 @@
 func NewPubKey(b []byte) (PubKey, error) {
 	p := PubKey{}
 	if len(b) != len(p) {
-<<<<<<< HEAD
-		err := skyerrors.NewValueError(ErrInvalidLengthPubKey, "b", b)
-		log.Print(err)
-		panic(err)
-=======
 		return PubKey{}, ErrInvalidLengthPubKey
->>>>>>> b733b13d
 	}
 	copy(p[:], b[:])
 
@@ -144,10 +121,6 @@
 	if err != nil {
 		return PubKey{}, ErrInvalidPubKey
 	}
-<<<<<<< HEAD
-	if len(b) != len(PubKey{}) {
-		return PubKey{}, ErrInvalidLengthPubKey
-=======
 	return NewPubKey(b)
 }
 
@@ -156,7 +129,6 @@
 	b, err := hex.DecodeString(s)
 	if err != nil {
 		log.Panic(err)
->>>>>>> b733b13d
 	}
 	return MustNewPubKey(b)
 }
@@ -164,24 +136,12 @@
 // PubKeyFromSecKey recovers the public key for a secret key
 func PubKeyFromSecKey(seckey SecKey) (PubKey, error) {
 	if seckey == (SecKey{}) {
-<<<<<<< HEAD
-		err := skyerrors.NewValueError(ErrPubKeyFromNullSecKey, "seckey", seckey)
-		log.Print(err)
-		panic(err)
-=======
 		return PubKey{}, ErrPubKeyFromNullSecKey
->>>>>>> b733b13d
 	}
 
 	b := secp256k1.PubkeyFromSeckey(seckey[:])
 	if b == nil {
-<<<<<<< HEAD
-		err := skyerrors.NewValueError(ErrPubKeyFromBadSecKey, "seckey", seckey)
-		log.Print(err)
-		panic(err)
-=======
 		return PubKey{}, ErrPubKeyFromBadSecKey
->>>>>>> b733b13d
 	}
 
 	return NewPubKey(b)
@@ -230,13 +190,7 @@
 func NewSecKey(b []byte) (SecKey, error) {
 	p := SecKey{}
 	if len(b) != len(p) {
-<<<<<<< HEAD
-		err := skyerrors.NewValueError(ErrInvalidLengthSecKey, "b", b)
-		log.Print(err)
-		panic(err)
-=======
 		return SecKey{}, ErrInvalidLengthSecKey
->>>>>>> b733b13d
 	}
 	copy(p[:], b[:])
 
@@ -271,18 +225,9 @@
 func SecKeyFromHex(s string) (SecKey, error) {
 	b, err := hex.DecodeString(s)
 	if err != nil {
-<<<<<<< HEAD
-		return SecKey{}, ErrInvalidSecKeyHex
-	}
-	if len(b) != 32 {
-		return SecKey{}, ErrInvalidLengthSecKey
-	}
-	return NewSecKey(b), nil
-=======
 		return SecKey{}, ErrInvalidSecKey
 	}
 	return NewSecKey(b)
->>>>>>> b733b13d
 }
 
 // Verify attempts to determine if SecKey is valid. Returns nil on success.
@@ -321,19 +266,6 @@
 // This is their shared secret
 func ECDH(pub PubKey, sec SecKey) ([]byte, error) {
 	if err := pub.Verify(); err != nil {
-<<<<<<< HEAD
-		err := skyerrors.NewValueError(ErrECHDInvalidPubKey, "pub", pub)
-		log.Print(err)
-		panic(err)
-	}
-
-	// WARNING: This calls TestSecKey if DebugLevel2 is set to true.
-	// TestSecKey is extremely slow and will kill performance if ECDH is called frequently
-	if err := sec.Verify(); err != nil {
-		err := skyerrors.NewValueError(ErrECHDInvalidSecKey, "sec", sec)
-		log.Print(err)
-		panic(err)
-=======
 		return nil, ErrECHDInvalidPubKey
 	}
 
@@ -341,7 +273,6 @@
 	// it is too slow to use in an ECDH context and is not important for that use case
 	if err := sec.verify(false); err != nil {
 		return nil, ErrECHDInvalidSecKey
->>>>>>> b733b13d
 	}
 
 	buff := secp256k1.ECDH(pub[:], sec[:])
@@ -375,13 +306,7 @@
 func MustNewSig(b []byte) Sig {
 	s := Sig{}
 	if len(b) != len(s) {
-<<<<<<< HEAD
-		err := skyerrors.NewValueError(ErrInvalidLengthSig, "b", b)
-		log.Print(err)
-		panic(err)
-=======
 		log.Panic("Invalid signature length")
->>>>>>> b733b13d
 	}
 	copy(s[:], b[:])
 	return s
@@ -393,16 +318,7 @@
 	if err != nil {
 		log.Panic(err)
 	}
-<<<<<<< HEAD
-	if len(b) != 65 {
-		err := skyerrors.NewValueError(ErrInvalidLengthSig, "s", s)
-		log.Print(err)
-		panic(err)
-	}
-	return NewSig(b)
-=======
 	return MustNewSig(b)
->>>>>>> b733b13d
 }
 
 // SigFromHex generates signature from hex string
@@ -411,14 +327,7 @@
 	if err != nil {
 		return Sig{}, ErrInvalidSig
 	}
-<<<<<<< HEAD
-	if len(b) != 65 {
-		return Sig{}, ErrInvalidLengthSig
-	}
-	return NewSig(b), nil
-=======
 	return NewSig(b)
->>>>>>> b733b13d
 }
 
 // Hex converts signature to hex string
@@ -478,10 +387,6 @@
 	rawPubKey := secp256k1.RecoverPubkey(hash[:], sig[:])
 	if rawPubKey == nil {
 		return ErrInvalidSigForPubKey
-<<<<<<< HEAD
-	}
-	if address != AddressFromPubKey(NewPubKey(rawPubKey)) {
-=======
 	}
 
 	pubKey, err := NewPubKey(rawPubKey)
@@ -490,7 +395,6 @@
 	}
 
 	if address != AddressFromPubKey(pubKey) {
->>>>>>> b733b13d
 		return ErrInvalidAddressForSig
 	}
 
@@ -712,15 +616,12 @@
 	// verify recovered pubkey
 	if secp256k1.VerifyPubkey(pubkey[:]) != 1 {
 		return ErrInvalidDerivedPubKeyFromSecKey
-<<<<<<< HEAD
-=======
 	}
 
 	// check signature production
 	sig, err := SignHash(hash, seckey)
 	if err != nil {
 		return fmt.Errorf("SignHash failed: %v", err)
->>>>>>> b733b13d
 	}
 
 	pubkey2, err := PubKeyFromSig(sig, hash)
@@ -737,11 +638,7 @@
 		return fmt.Errorf("impossible error, CheckSecKey, pubkey recovery from signature failed: %v", err)
 	}
 	if pubkey != recoveredPubkey {
-<<<<<<< HEAD
-		return ErrPubKeyFromSecKeyMissmatch
-=======
 		return ErrPubKeyFromSecKeyMismatch
->>>>>>> b733b13d
 	}
 
 	// verify produced signature
