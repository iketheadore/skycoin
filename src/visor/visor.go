--- conflicted
+++ resolved
@@ -1762,15 +1762,6 @@
 	return uxa, nil
 }
 
-<<<<<<< HEAD
-=======
-// VerifySingleTxnAllConstraints verifies an isolated transaction
-func (vs *Visor) VerifySingleTxnAllConstraints(txn *coin.Transaction) error {
-	return vs.DB.View("VerifySingleTxnAllConstraints", func(tx *dbutil.Tx) error {
-		return vs.Blockchain.VerifySingleTxnAllConstraints(tx, *txn, vs.Config.MaxBlockSize)
-	})
-}
-
 // VerifyTxnVerbose verifies a transaction, it returns transaction's input uxouts, whether the
 // transaction is confirmed, and error if any
 func (vs *Visor) VerifyTxnVerbose(txn *coin.Transaction) ([]wallet.UxBalance, bool, error) {
@@ -1843,7 +1834,6 @@
 	return uxs, isTxnConfirmed, nil
 }
 
->>>>>>> be3e54cd
 // AddressCount returns the total number of addresses with unspents
 func (vs *Visor) AddressCount() (uint64, error) {
 	var count uint64
