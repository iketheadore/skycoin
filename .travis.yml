--- conflicted
+++ resolved
@@ -72,13 +72,10 @@
   # libskycoin tests
   - CC=gcc-6 make test-libc
   # TODO: test pyskycoin
-<<<<<<< HEAD
   # - CC=gcc-6 make test-libpy
   # TODO: test ui
   # - make test-ui
-=======
   # - make test-libpy
->>>>>>> 8b0ff0fc
   - make lint-ui
   - make build-ui-travis
   - make test-ui
