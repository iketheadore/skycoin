--- conflicted
+++ resolved
@@ -45,21 +45,13 @@
 			entropy, err := bip39.NewEntropy(128)
 			if err != nil {
 				fmt.Printf("new entropy failed when new wallet seed: %v\n", err)
-<<<<<<< HEAD
-				return
-=======
 				os.Exit(1)
->>>>>>> d6ca6213
 			}
 
 			mnemonic, err := bip39.NewMnemonic(entropy)
 			if err != nil {
 				fmt.Printf("new mnemonic failed when new wallet seed: %v\n", err)
-<<<<<<< HEAD
-				return
-=======
 				os.Exit(1)
->>>>>>> d6ca6213
 			}
 
 			*seed = mnemonic
@@ -82,28 +74,9 @@
 
 		fmt.Println(string(output))
 		return
-<<<<<<< HEAD
-	}
-
-	// only show the address, no more info
-	addrs := make([]string, 0, len(w.Entries))
-
-	for _, e := range w.Entries {
-		addrs = append(addrs, e.Address)
-	}
-
-	v, err := json.MarshalIndent(addrs, "", "    ")
-	if err != nil {
-		fmt.Println("Error formating address list:", err)
-		return
-	}
-
-	fmt.Println(string(v))
-=======
 	}
 
 	for _, e := range w.Entries {
 		fmt.Println(e.Address)
 	}
->>>>>>> d6ca6213
 }