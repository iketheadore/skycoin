--- conflicted
+++ resolved
@@ -248,20 +248,18 @@
 func (c *Config) Parse() {
 	c.register()
 	flag.Parse()
-<<<<<<< HEAD
+
+	if help {
+		flag.Usage()
+		os.Exit(0)
+	}
+
 	if c.TestChain {
 		c.postProcess(TestChainCfg)
 		return
 	}
 
 	c.postProcess(MainChainCfg)
-=======
-	if help {
-		flag.Usage()
-		os.Exit(0)
-	}
-	c.postProcess()
->>>>>>> d6ca6213
 }
 
 func (c *Config) postProcess(chaincfg ChainConfig) {
