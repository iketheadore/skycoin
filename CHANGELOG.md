--- conflicted
+++ resolved
@@ -8,17 +8,11 @@
 
 ### Added
 
-<<<<<<< HEAD
 - Add `util/droplet` and `util/fee` API's as part of `libskycoin`
 - Implement tests for libc `./src/util/droplet` and `./src/util/fee`
 - Implemented SWIG interfaces `./src/util/droplet` and `./src/util/fee`
 - Add `-csv` option to `cli send` and `cli createRawTransaction`, which will send coins to multiple addresses defined in a csv file
 
-
-=======
-- Add `-csv` option to `cli send` and `cli createRawTransaction`, which will send coins to multiple addresses defined in a csv file
-
->>>>>>> 1901a93f
 ### Fixed
 
 ### Changed
