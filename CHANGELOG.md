# Changelog
All notable changes to this project will be documented in this file.

The format is based on [Keep a Changelog](http://keepachangelog.com/en/1.0.0/)
and this project adheres to [Semantic Versioning](http://semver.org/spec/v2.0.0.html).

## [Unreleased]

### Upcoming deprecated method removal notice

In the v0.26.0 these features and functions will be removed.  If you have a need for any of these features, let us know.

- JSON-RPC 2.0 interface (this is no longer used by the CLI tool, and the REST API supports everything the JSON-RPC 2.0 API does)
- `/api/v1/wallet/spend` endpoint (use `POST /api/v1/wallet/transaction` followed by `POST /api/v1/injectTransaction` instead)
- The unversioned REST API (the `-enable-unversioned-api` option will be removed, prefix your API requests with `/api/v1`)

### Added

- Add `-csv` option to `cli send` and `cli createRawTransaction`, which will send coins to multiple addresses defined in a csv file
- Add `-disable-default-peers` option to disable the default hardcoded peers and mark all cached peers as untrusted
- Add `-custom-peers-file` to load peers from disk. This peers file is a newline separate list of `ip:port` strings
- Add `csrf_enabled`, `csp_enabled`, `wallet_api_enabled`, `unversioned_api_enabled`, `gui_enabled` and `json_rpc_enabled` configuration settings to the `/api/v1/health` endpoint response
- Add `verbose` flag to `/api/v1/block`, `/api/v1/blocks`, `/api/v1/last_blocks`, `/api/v1/pendingTxs`, `/api/v1/transaction`, `/api/v1/transactions`, `/api/v1/wallet/transactions` to return verbose block data, which includes the address, coins, hours and calculcated_hours of the block's transaction's inputs
- Add `encoded` flag to `/api/v1/transaction` to return an encoded transaction
- Add `-http-prof-host` option to choose the HTTP profiler's bind hostname (defaults to `localhost:6060`)
- Add `-enable-api-set` option to choose which sets of API endpoints to enable. Options are `READ`, `STATUS`, `WALLET`, `WALLET_SEED`, `DEPRECATED_WALLET_SPEND`. Multiple values must be comma separated. Deprecates `-enable-wallet-api` and `-enable-seed-api`.
- `/api/v1/wallet/spend` is deprecated and requires `-enable-api-set=DEPRECATED_WALLET_SPEND` to enable it. Use `/api/v1/wallet/transaction` and `/api/v1/injectTransaction` instead.
<<<<<<< HEAD
- Add the head block header to the response of `GET /api/v1/outputs`
- Add `"ux_hash"` to block headers in API responses
=======
- Add `/api/v2/wallet/recover` to recover an encrypted wallet by providing the seed
>>>>>>> 80c45f62

### Fixed

- Fix hanging process caused when the p2p listener port is already in use
- Fix exit status of CLI tool when wallet file cannot be loaded
- Fix `calculated_hours` and `fee` in `/api/v1/explorer/address` responses
- Fix `calculated_hours` and `fee` in `/api/v2/transaction/verify` responses for confirmed transactions
- `/api/v1/blocks` and `/api/v1/last_blocks` return `500` instead of `400` on database errors
- `POST /api/v1/wallet` returns `500` instead of `400` for internal errors
- Fix unspent output hashes in the `cli decodeRawTransaction` result
- `POST /api/v1/wallet/newAddress` and `POST /api/v1/wallet/spend` will correctly fail if the wallet is not encrypted but a password is provided

### Changed

- CLI tool uses the REST API instead of the deprecated webrpc API to communicate with the node
- `cli status` return value is now the response from `GET /api/v1/health`, which changes some fields
- `/api/v1/network/` endpoints will return an empty array for array values instead of `null`
- `/api/v1/blocks` will return an empty array for `"blocks"` instead of `null`
- `/api/v1/blockchain/progress` will return an empty array for `"peers"` instead of `null`
- `go run cmd/skycoin/skycoin.go` will have exit status 1 on failure and exit status 2 on panic
- The deprecated JSON 2.0 RPC interface is disabled by default for all run modes, since it is no longer needed for the CLI tool
- Remove `"unknown"` from the `"status"` field in responses from `/api/v1/explorer/address`, `/api/v1/transaction`, `/api/v1/transactions`
- `cli decodeRawTransaction` output format changed, see the [CLI README](./src/cli/README.md)

### Removed

- Remove `USE_CSRF` envvar from the CLI tool. It uses the REST API client now, which will automatically detect CSRF as needed, so no additional configuration is necessary.  Operators may still wish to disable CSRF on their remote node to reduce request overhead.

## [0.24.1] - 2018-07-30

### Added

- Add Content-Security-Policy header to http responses

### Fixed

- Fix portable browser version opening to blank page

### Changed

- Increase visor db timeout to 5000 `ms`
- Change `InitTransaction` to accept parameters for distributing genesis coin to distribution wallets

### Removed

## [0.24.0] - 2018-07-06

### Added

- Minimum go version is go1.10
- Add environment variable `DATA_DIR` in CLI
- `USE_CSRF` environment variable for CLI, if the remote node has CSRF enabled (CSRF is enabled by default, use `-disable-csrf` to disable)
- `cli showConfig` command to echo the cli's configuration back to the user
- Option to generate 12/24 word seed when creating new wallet
- libskycoin 0.0.1 released with bindings for cipher/address, cipher/hash, cipher/crypto, cli/create_rawtx
- Add `-version` flag to show node version
- Add transaction verification step to "Send" page
- Add more details about transaction in transaction history
- Add advanced spend UI
- Add CLI `encryptWallet` command
- Add CLI `decryptWallet` command
- Add CLI `showSeed` command
- Add `password` argument to the CLI commands of `addPrivateKey`, `createRawTransaction`, `generateAddresses`, `generateWallet`, `send`
- Support for decoding map values in cipher binary encoder
- Expose known block height of peer in brand new `height` field added in responses of `GET /api/v1/network/connections` API endpoints
- `-verify-db` option (default true), will verify the database integrity during startup and exit if a problem is found
- `-reset-corrupt-db` option (default false) will verify the database integrity during startup and reset the db if a problem is found
- `GET /explorer/address`: add `fee` to transaction objects and `calculated_hours` to transaction inputs
- Test data generator and test suite for verification of alternative `cipher` implementations
- Begin `/api/v2` API endpoints. These endpoints are in beta and subject to change.
- Add `POST /api/v2/transaction/verify` API endpoint
- Add `POST /api/v2/address/verify` API endpoint
- Add `ignore_unconfirmed` option to `POST /api/v1/wallet/transaction` to allow transactions to be created or spent even if there are unspent outputs in the unconfirmed pool.
- Add `uxouts` to `POST /api/v1/wallet/transaction`, to allow specific unspent outputs to be used in a transaction.
- Add Dockerfile in docker/images/dev-cli to build a docker image suitable for development.
- Coin creator tool, `cmd/newcoin`, to quickly bootstrap a new fiber coin
- Add Dockerfile in `docker/images/dev-dind` to build a docker in docker image based on skycoindev-cli.

### Fixed

- Reduce connection disconnects, improves syncing
- Fix #1171, update CLI to support wallet encryption
- Use `bolt.Tx` correctly for read operations
- Docker images for `arm32v5` and `ar32v7` architectures by using busybox as base in docker/images/mainnet/Dockerfile and docker/images/mainnet/hooks/

### Changed

- JSON 2.0 RPC interface (used by the CLI tool) is now served on the same host interface as the REST API, port `6420`. The additional listener has been removed.
- CLI's `RPC_ADDR` environment variable must now start with a scheme e.g. `http://127.0.0.1:6420`, previously it did not use a scheme.
- API response will be gzip compressed if client sends request with 'Accept-Encoding' contains 'gzip' in the header.
- `GET /api/v1/wallet/balance` and `GET /api/v1/balance` now return an address balance list as well.
- API endpoints are prefixed with `/api/v1/`. API endpoints without the `/api/v1/` prefix are deprecated but can be enabled with `-enable-unversioned-api`. Please migrate to use `/api/v1/` prefix in URLs.
- Enable message protocol upgrade
- `change_address` is no longer required in `POST /api/v1/wallet/transaction`. If not provided, `change_address` will default to one of the addresses being spent from.
- In `POST /api/v1/wallet/transaction`, for `auto` type `share` mode requests, if extra coinhours remain after applying the `share_factor` but change cannot be made due to insufficient coins, the `share_factor` will switch to `1.0`.
- Support automatic port allocation of the API interface by specifying port 0
- The web interface / API port is randomly allocated for the precompiled standalone client and electron client released on the website.
  If you are using the CLI tool or another API client to communicate with the standalone client, use `-web-interface-port=6420` to continue using port 6420.
  If the program is run from source (e.g. `go run`, `run.sh`, `make run`) there is no change, the API will still be on port 6420.
- Change number of outgoing connections to 8 from 16
- Transaction history shows transactions between own addresses
- Client will only maintain one connection to the default hardcoded peers, instead of all of them

### Removed

- Remove `-rpc-interface-addr`, `-rpc-interface-port` options.  The RPC interface is now on default port `6420` with the REST API.
- Remove `-rpc-thread-num` option
- Remove `-connect-to` option
- Remove `-print-web-interface-address` option
- Remove support for go1.9

## [0.23.0] - 2018-04-22

### Added

- Add wallet setup wizard
- Add wallet encryption, using chacha20+poly1305 for encryption and authentication and scrypt for key derivation. Encrypted data is stored in the wallet file in a `"secrets"` metadata field
- Add `GET /health` endpoint
- Add `POST /wallet/transaction` API endpoint, creates a transaction, allowing control of spending address and multiple destinations
- Add `POST /wallet/encrypt` API endpoint, encrypts wallet and returns encrypted wallet without sensitive data
- Add `POST /wallet/decrypt` API endpoint, decrypts wallet and returns decrypted wallet without sensitive data
- Add `POST /wallet/seed` API endpoint, returns the seed of an encrypted wallet. Unencrypted wallets will not expose their seeds over the API. Requires `-enable-seed-api` option
- `-enable-seed-api` option to enable `POST /wallet/seed`
- Add `"size"` to block API response data (affects `GET /block`, `GET /blocks` and `GET /last_blocks`)
- Write [specification for skycoin URIs](https://github.com/skycoin/skycoin#uri-specification) (based upon bip21)

### Fixed

- #1309, Float imprecision error in frontend malformed some spend amounts, preventing the spend
- Fix one aspect of sync stalling caused by a 5-second blocking channel write by switching it to a non-blocking write, decreasing timeouts and increasing buffer sizes

### Changed

- `GET /wallet` API endpoint, remove sensitive data from the response, and fix the data format to be the same as `POST /wallet/create`
- `GET /wallets` API endpoint, remove sensitive data from the response
- `POST /wallet/create` API endpoint, add `encrypt(bool)` and `password` argument
- `POST /wallet/newAddress` API endpoint, add `password` argument
- `POST /wallet/spend` API endpoint, add `password` argument
- Change `-disable-wallet-api` to `-enable-wallet-api`, and disable the wallet API by default
- `-launch-browser` is set to false by default
- A default wallet will not be created on startup if there is no wallet. Instead, the wallet setup wizard will run
- Replace [op/go-logging](https://github.com/op/go-logging) with [logrus](https://github.com/sirupsen/logrus)
- Disable JSON-RPC 2.0 interface when running the application with `run.sh` and electron
- Whitespace will be trimmed from the seed string by the frontend client before creating or loading a wallet
- Notify the user when their wallets have unconfirmed transactions
- Return an error when providing a transaction that spends to the null address in `POST /injectTransaction`
- Change accepted `-log-level` values to `debug`, `info`, `warn`, `error`, `fatal` and `panic` (previously were `debug`, `info`, `notice`, `warning`, `error` and `critical`)
- Default log level is `info`

### Removed

- Remove `"seed"`, `"lastSeed"` and `"secret_key"` in address entries from wallet API responses. A wallet's seed can be accessed through `POST /wallet/seed` only if the wallet is encrypted and the node is run with `-enable-seed-api`
- Remove unused `-logtogui` and `-logbufsize` options

## [0.22.0] - 2018-03-20

### Added

- go1.10 support
- Add Dockerfile
- Add libskycoin C API wrapper
- New wallet UI
- Notify the user when a new version is available
- CLI and GUI integration tests against a stable and live blockchain
- #877, Add `-disable-wallet-api` CLI option
- HTTP API client
- `/richlist` API method, returns top n address balances
- `/addresscount` API method, returns the number of addresses that have any amount of coins
- `/transactions` API method, returns transactions of addresses
- `/wallet/unload` API method, removes the wallet of given id from wallet services

### Fixed

- #1021, remove `SendOr404` and `SendOr500` as they do not work properly due to typed nils
- Add Read, Write and Idle timeouts to the HTTP listener, preventing file descriptor leaks
- Support absolute and relative paths for `-data-dir` option
- Prevent creating transactions whose size exceeds the maximum block size
- Check addition and multiplication uint64 overflow
- Keep trusted peers in the peerlist permanently, even if they are unreachable
- #885, Add `Host` header check to localhost HTTP interfaces to prevent DNS rebinding attacks
- #896, Add CSRF check to wallet API
- Fix base58 address parsing, which allowed leading invalid characters and treated unknown characters as a '1'
- Fix occasional error which causes blockchain progress not to be shown in front-end

### Changed

- #1080, `/wallet/transactions` now returns a proper json object with pending transactions under `transactions` key
- #951, cap cli createRawTransaction and send command coinhour distribution, coinhours are capped to a maximum of receiving coins for the address with a minimum of 1 coinhour
- Upgrade to Angular 5
- Add `total_coinhour_supply` and `current_coinhour_supply` to `/coinSupply` endpoint
- #800, Add entropy parameter to `/wallet/newSeed` endpoint. Entropy can be 128 (default) or 256, corresponding to 12- and 24-word seeds respectively
- #866, Include coins and hours in `/explorer/address` inputs
- Rename cached `peers.txt` file to `peers.json`

### Removed

- Remove `/lastTxs` API endpoint
- Remove `/logs` and log buffering due to possible crash
- Remove `/wallets/reload` endpoint
- Remove deprecated `/api/getEffectiveOutputs`, use `/coinSupply`.

## [0.21.1] - 2017-12-14

### Fixed

- Fix blank page issue in windows gui wallet, which was caused by misusing the flag of -download-peers-list in electron.

## [0.21.0] - 2017-12-10

### Added

- Require transactions to have an input with non-zero coinhours
- Add `-peerlist-size` and `-max-outgoing-connections` CLI options
- Add `-download-peerlist` and `-peerlist-url` CLI options, to get peers from a URL
- For electron clients, download a list of peers from https://downloads.skycoin.net/blockchain/peers.txt by default

### Fixed

- Fix change hours calculation. Previous gave 1/8 to change and destination addresses; now gives 1/4 to each
- #653, the peerlist size was too small and could be easily filled up; default changed to 65535 from 1000

### Changed

- CLI's `walletBalance` and `addressBalance` commands return aggregate balances for confirmed, spendable and expected balances. Coins are formatted as droplet strings. Hours added as strings.
- When splitting an odd number of hours in a spend, give the extra hour to the fee
- Add `block_seq` to `get_outputs` and `/outputs` API response
- Improve UxOut spend selection. Previously, they were spent oldest first. Now they are spent to ensure a non-zero coinhour input and otherwise minimize coinhours.
- `create_rawtx` will try to minimize the number of UxOuts used to create a transaction.
- `/wallet/spend` will try to maximize the number of UxOuts used to create a transaction.
- Update the default peerlist size to 65535 from 1000
- When loading a wallet, 100 addresses will be scanned ahead to find one with a balance

## [0.20.4] - 2017-11-22

### Added

- Add `/logs` api to filter skycoin logs, so that we can add a debug panel to the GUI wallet to show logs

## [0.20.3] - 2017-10-23

### Fixed

- Fix block sync stall (mostly affected Windows users, but any OS was potentially affected)

## [0.20.2] - 2017-10-12

### Fixed

- Fixed Linux .AppImage missing "Category" field
- Clean up electron build script, switch to yarn and remove gulp

## [0.20.1] - 2017-10-12

### Fixed

- Fixed app icon padding

## [0.20.0] - 2017-10-10

### Added

- New wallet frontend in angular4. This is a complete rewrite and fixes many of the old wallet issues.
- New wallet has preliminary support for OTC functionality
- Create `webrpc.Client` for JSON-2.0 RPC calls.
- Add this CHANGELOG.md file.
- Add Installation.md file, with install instructions for go.
- Timelock distribution addresses. The first 25% of the distribution is spendable. After that 25% is spent, a timestamp will be added to the code to enable further distribution.
- Add `/coinSupply` endpoint. Correctly returns total, locked and unlocked coin amounts.
- `testutil` package for common test setup methods.
- `/version` endpoint, which will return the current node version number and the HEAD commit id when build the node
- `-no-ping-log` option to disable ping/pong log output
- Check for invalid block signatures during startup and recreate the database if they are corrupted.
- Add methods for converting fixed-point decimal strings to droplets and vice versa.
- Add `make run`, `make test`, `make lint`, `make check` to `Makefile`

### Changed

- Flag peers as incoming or outgoing.
- Refactor to decouple `wallet` and `visor` package.
- Refactor `cli` package for use as a library.
- `README` improvements.
- Set default wallet's label as "Your Wallet"
- Use BIP32 mnemomic seeds by default in `address_gen`.
- Add `-x` option to `address_gen`, to generate a random base64-encoded 128-bit seed instead of a BIP32 mnemomic seed.
- Add `-v` option to `address_gen` to print all address information (pubkey, seckey, address, seed) to stdout as JSON.
- All API and CLI methods with "coin"-related arguments must be a string and can use decimal notation to specify coin amounts.
- CLI's `walletHistory` command prints amounts as fixed-point decimal strings. Previously, it printed amounts as integers representing whole skycoin amounts, and did not support droplets / fractional skycoins.
- A user is prevented from broadcasting a new transaction with unspent outputs that they have already sent as an unconfirmed transaction.

### Deprecated

- `/api/getEffectiveOutputs` is deprecated in favor of `/coinSupply`.

### Removed

- Old wallet
- `/api/create-address` endpoint (use the `address_gen` tool)

### Fixed

- Wallet folder path loading.
- #371 Fix `/wallet/spend`, will return only when pending transaction is confirmed.
- #443 Fix predicted balance in `/wallet/spend` API call.
- #444 Fix bug in `/blockchain/progress` API call.
- Removed globals in `gui` package that caused race condition with wallet API calls.
- #494 Clean invalid unconfirmed transactions during startup.
- Various race conditions around the bolt.DB blockchain DB
- Missing `strand()` call in `daemon.Visor.AnnounceTxns`.

### Security

## [0.19.1] - 2017-08-26

### Fixed

- #459 dist folder in repo out of date, wallet gui does not load

## [0.19.0] - 2017-07-11

### Added

- Add synchronize indicator when downloading blocks.
- #352 Store unspent pool in db for quick recovery when node restart
- Speed up the time the node start the browser
- Cache unspent pool in memory to speed up query action
- #411 Add button to hide seed
- #380 Move anything with heavy imports into util sub package

### Fixed

- #421 Sort wallet transaction history by time
- #398 Remove seeds from DOM
- #390 Make `go test ./src/...` work
- #383 Error during installation from skycoin source code
- #375 Node can't recovery from zero connections
- #376 Explorer api `/explorer/address` does not return spend transactions
- #373 Master node will be closed if there're no transactions need to execute
- #360 Node will crash when do ctrl+c while downloading blocks
- #350 Wallet name always 'undefined' after loading wallet from seed

[Unreleased]: https://github.com/skycoin/skycoin/compare/master...develop
[0.24.1]: https://github.com/skycoin/skycoin/compare/v0.24.0...v0.24.1
[0.24.0]: https://github.com/skycoin/skycoin/compare/v0.23.0...v0.24.0
[0.23.0]: https://github.com/skycoin/skycoin/compare/v0.22.0...v0.23.0
[0.22.0]: https://github.com/skycoin/skycoin/compare/v0.21.1...v0.22.0
[0.21.1]: https://github.com/skycoin/skycoin/compare/v0.21.0...v0.21.1
[0.21.0]: https://github.com/skycoin/skycoin/compare/v0.20.4...v0.21.0
[0.20.4]: https://github.com/skycoin/skycoin/compare/v0.20.3...v0.20.4
[0.20.3]: https://github.com/skycoin/skycoin/compare/v0.20.2...v0.20.3
[0.20.2]: https://github.com/skycoin/skycoin/compare/v0.20.1...v0.20.2
[0.20.1]: https://github.com/skycoin/skycoin/compare/v0.20.0...v0.20.1
[0.20.0]: https://github.com/skycoin/skycoin/compare/v0.19.1...v0.20.0
[0.19.1]: https://github.com/skycoin/skycoin/compare/v0.19.0...v0.19.1
[0.19.0]: https://github.com/skycoin/skycoin/commit/dd924e1f2de8fab945e05b3245dbeabf267f2910<|MERGE_RESOLUTION|>--- conflicted
+++ resolved
@@ -25,12 +25,9 @@
 - Add `-http-prof-host` option to choose the HTTP profiler's bind hostname (defaults to `localhost:6060`)
 - Add `-enable-api-set` option to choose which sets of API endpoints to enable. Options are `READ`, `STATUS`, `WALLET`, `WALLET_SEED`, `DEPRECATED_WALLET_SPEND`. Multiple values must be comma separated. Deprecates `-enable-wallet-api` and `-enable-seed-api`.
 - `/api/v1/wallet/spend` is deprecated and requires `-enable-api-set=DEPRECATED_WALLET_SPEND` to enable it. Use `/api/v1/wallet/transaction` and `/api/v1/injectTransaction` instead.
-<<<<<<< HEAD
 - Add the head block header to the response of `GET /api/v1/outputs`
 - Add `"ux_hash"` to block headers in API responses
-=======
 - Add `/api/v2/wallet/recover` to recover an encrypted wallet by providing the seed
->>>>>>> 80c45f62
 
 ### Fixed
 
