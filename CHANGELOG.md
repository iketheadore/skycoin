# Changelog
All notable changes to this project will be documented in this file.

The format is based on [Keep a Changelog](http://keepachangelog.com/en/1.0.0/)
and this project adheres to [Semantic Versioning](http://semver.org/spec/v2.0.0.html).

## [Unreleased]

### Added

### Fixed

### Changed

### Removed

## [0.24.1] - 2018-07-30

### Added

- Add Content-Security-Policy header to http responses

### Fixed

- Fix portable browser version opening to blank page

### Changed
- Increase visor db timeout to 5000 `ms`
- Change `InitTransaction` to accept parameters for distributing genesis coin to distribution wallets

### Removed

## [0.24.0] - 2018-07-06

### Added

- Minimum go version is go1.10
- Add environment variable `DATA_DIR` in CLI's
- `USE_CSRF` environment variable for CLI, if the remote node has CSRF enabled (CSRF is enabled by default, use `-disable-csrf` to disable)
- `cli showConfig` command to echo the cli's configuration back to the user
- Option to generate 12/24 word seed when creating new wallet
- libskycoin 0.0.1 released with bindings for cipher/address, cipher/hash, cipher/crypto, cli/create_rawtx
- Add `-version` flag to show node version
- Add transaction verification step to "Send" page
- Add more details about transaction in transaction history
- Add advanced spend UI
- Add CLI `encryptWallet` command
- Add CLI `decryptWallet` command
- Add CLI `showSeed` command
- Add `password` argument to the CLI commands of `addPrivateKey`, `createRawTransaction`, `generateAddresses`, `generateWallet`, `send`
- Support for decoding map values in cipher binary encoder
- Expose known block height of peer in brand new `height` field added in responses of `GET /api/v1/network/connections` API endpoints
- `-verify-db` option (default true), will verify the database integrity during startup and exit if a problem is found
- `-reset-corrupt-db` option (default false) will verify the database integrity during startup and reset the db if a problem is found
- `GET /explorer/address`: add `fee` to transaction objects and `calculated_hours` to transaction inputs
- Test data generator and test suite for verification of alternative `cipher` implementations
- Begin `/api/v2` API endpoints. These endpoints are in beta and subject to change.
- Add `POST /api/v2/transaction/verify` API endpoint
- Add `POST /api/v2/address/verify` API endpoint
- Add `ignore_unconfirmed` option to `POST /api/v1/wallet/transaction` to allow transactions to be created or spent even if there are unspent outputs in the unconfirmed pool.
- Add `uxouts` to `POST /api/v1/wallet/transaction`, to allow specific unspent outputs to be used in a transaction.
- Add Dockerfile in docker/images/dev-cli to build a docker image suitable for development.
- Coin creator tool, `cmd/newcoin`, to quickly bootstrap a new fiber coin
<<<<<<< HEAD
- Add Dockerfile in docker/images/dev-dind to build a docker in docker image based on skycoindev-cli.
=======
- Add Dockerfile in `docker/images/dev-dind` to build a docker in docker image based on skycoindev-cli.
>>>>>>> d134a52e

### Fixed

- Reduce connection disconnects, improves syncing
- Fix #1171, update CLI to support wallet encryption
- Use `bolt.Tx` correctly for read operations
- Docker images for `arm32v5` and `ar32v7` architectures by using busybox as base in docker/images/mainnet/Dockerfile and docker/images/mainnet/hooks/

### Changed

- JSON 2.0 RPC interface (used by the CLI tool) is now served on the same host interface as the REST API, port `6420`. The additional listener has been removed.
- CLI's `RPC_ADDR` environment variable must now start with a scheme e.g. `http://127.0.0.1:6420`, previously it did not use a scheme.
- API response will be gzip compressed if client sends request with 'Accept-Encoding' contains 'gzip' in the header.
- `GET /api/v1/wallet/balance` and `GET /api/v1/balance` now return an address balance list as well.
- API endpoints are prefixed with `/api/v1/`. API endpoints without the `/api/v1/` prefix are deprecated but can be enabled with `-enable-unversioned-api`. Please migrate to use `/api/v1/` prefix in URLs.
- Enable message protocol upgrade
- `change_address` is no longer required in `POST /api/v1/wallet/transaction`. If not provided, `change_address` will default to one of the addresses being spent from.
- In `POST /api/v1/wallet/transaction`, for `auto` type `share` mode requests, if extra coinhours remain after applying the `share_factor` but change cannot be made due to insufficient coins, the `share_factor` will switch to `1.0`.
- Support automatic port allocation of the API interface by specifying port 0
- The web interface / API port is randomly allocated for the precompiled standalone client and electron client released on the website.
  If you are using the CLI tool or another API client to communicate with the standalone client, use `-web-interface-port=6420` to continue using port 6420.
  If the program is run from source (e.g. `go run`, `run.sh`, `make run`) there is no change, the API will still be on port 6420.
- Change number of outgoing connections to 8 from 16
<<<<<<< HEAD
- Update version of SWIG to 3.0.12
- Transaction history shows transactions between own addresses
=======
- Transaction history shows transactions between own addresses
- Client will only maintain one connection to the default hardcoded peers, instead of all of them
>>>>>>> d134a52e

### Removed

- Remove `-rpc-interface-addr`, `-rpc-interface-port` options.  The RPC interface is now on default port `6420` with the REST API.
- Remove `-rpc-thread-num` option
- Remove `-connect-to` option
- Remove `-print-web-interface-address` option
- Remove support for go1.9

## [0.23.0] - 2018-04-22

### Added

- Add wallet setup wizard
- Add wallet encryption, using chacha20+poly1305 for encryption and authentication and scrypt for key derivation. Encrypted data is stored in the wallet file in a `"secrets"` metadata field
- Add `GET /health` endpoint
- Add `POST /wallet/transaction` API endpoint, creates a transaction, allowing control of spending address and multiple destinations
- Add `POST /wallet/encrypt` API endpoint, encrypts wallet and returns encrypted wallet without sensitive data
- Add `POST /wallet/decrypt` API endpoint, decrypts wallet and returns decrypted wallet without sensitive data
- Add `POST /wallet/seed` API endpoint, returns the seed of an encrypted wallet. Unencrypted wallets will not expose their seeds over the API. Requires `-enable-seed-api` option
- `-enable-seed-api` option to enable `POST /wallet/seed`
- Add `"size"` to block API response data (affects `GET /block`, `GET /blocks` and `GET /last_blocks`)
- Write [specification for skycoin URIs](https://github.com/skycoin/skycoin#uri-specification) (based upon bip21)

### Fixed

- #1309, Float imprecision error in frontend malformed some spend amounts, preventing the spend
- Fix one aspect of sync stalling caused by a 5-second blocking channel write by switching it to a non-blocking write, decreasing timeouts and increasing buffer sizes

### Changed

- `GET /wallet` API endpoint, remove sensitive data from the response, and fix the data format to be the same as `POST /wallet/create`
- `GET /wallets` API endpoint, remove sensitive data from the response
- `POST /wallet/create` API endpoint, add `encrypt(bool)` and `password` argument
- `POST /wallet/newAddress` API endpoint, add `password` argument
- `POST /wallet/spend` API endpoint, add `password` argument
- Change `-disable-wallet-api` to `-enable-wallet-api`, and disable the wallet API by default
- `-launch-browser` is set to false by default
- A default wallet will not be created on startup if there is no wallet. Instead, the wallet setup wizard will run
- Replace [op/go-logging](https://github.com/op/go-logging) with [logrus](https://github.com/sirupsen/logrus)
- Disable JSON-RPC 2.0 interface when running the application with `run.sh` and electron
- Whitespace will be trimmed from the seed string by the frontend client before creating or loading a wallet
- Notify the user when their wallets have unconfirmed transactions
- Return an error when providing a transaction that spends to the null address in `POST /injectTransaction`
- Change accepted `-log-level` values to `debug`, `info`, `warn`, `error`, `fatal` and `panic` (previously were `debug`, `info`, `notice`, `warning`, `error` and `critical`)
- Default log level is `info`

### Removed

- Remove `"seed"`, `"lastSeed"` and `"secret_key"` in address entries from wallet API responses. A wallet's seed can be accessed through `POST /wallet/seed` only if the wallet is encrypted and the node is run with `-enable-seed-api`
- Remove unused `-logtogui` and `-logbufsize` options

## [0.22.0] - 2018-03-20

### Added

- go1.10 support
- Add Dockerfile
- Add libskycoin C API wrapper
- New wallet UI
- Notify the user when a new version is available
- CLI and GUI integration tests against a stable and live blockchain
- #877, Add `-disable-wallet-api` CLI option
- HTTP API client
- `/richlist` API method, returns top n address balances
- `/addresscount` API method, returns the number of addresses that have any amount of coins
- `/transactions` API method, returns transactions of addresses
- `/wallet/unload` API method, removes the wallet of given id from wallet services

### Fixed

- #1021, remove `SendOr404` and `SendOr500` as they do not work properly due to typed nils
- Add Read, Write and Idle timeouts to the HTTP listener, preventing file descriptor leaks
- Support absolute and relative paths for `-data-dir` option
- Prevent creating transactions whose size exceeds the maximum block size
- Check addition and multiplication uint64 overflow
- Keep trusted peers in the peerlist permanently, even if they are unreachable
- #885, Add `Host` header check to localhost HTTP interfaces to prevent DNS rebinding attacks
- #896, Add CSRF check to wallet API
- Fix base58 address parsing, which allowed leading invalid characters and treated unknown characters as a '1'
- Fix occasional error which causes blockchain progress not to be shown in front-end

### Changed

- #1080, `/wallet/transactions` now returns a proper json object with pending transactions under `transactions` key
- #951, cap cli createRawTransaction and send command coinhour distribution, coinhours are capped to a maximum of receiving coins for the address with a minimum of 1 coinhour
- Upgrade to Angular 5
- Add `total_coinhour_supply` and `current_coinhour_supply` to `/coinSupply` endpoint
- #800, Add entropy parameter to `/wallet/newSeed` endpoint. Entropy can be 128 (default) or 256, corresponding to 12- and 24-word seeds respectively
- #866, Include coins and hours in `/explorer/address` inputs

### Removed

- Remove `/lastTxs` API endpoint
- Remove `/logs` and log buffering due to possible crash
- Remove `/wallets/reload` endpoint
- Remove deprecated `/api/getEffectiveOutputs`, use `/coinSupply`.

## [0.21.1] - 2017-12-14

### Fixed

- Fix blank page issue in windows gui wallet, which was caused by misusing the flag of -download-peers-list in electron.

## [0.21.0] - 2017-12-10

### Added

- Require transactions to have an input with non-zero coinhours
- Add `-peerlist-size` and `-max-outgoing-connections` CLI options
- Add `-download-peerlist` and `-peerlist-url` CLI options, to get peers from a URL
- For electron clients, download a list of peers from https://downloads.skycoin.net/blockchain/peers.txt by default

### Fixed

- Fix change hours calculation. Previous gave 1/8 to change and destination addresses; now gives 1/4 to each
- #653, the peerlist size was too small and could be easily filled up; default changed to 65535 from 1000

### Changed

- CLI's `walletBalance` and `addressBalance` commands return aggregate balances for confirmed, spendable and expected balances. Coins are formatted as droplet strings. Hours added as strings.
- When splitting an odd number of hours in a spend, give the extra hour to the fee
- Add `block_seq` to `get_outputs` and `/outputs` API response
- Improve UxOut spend selection. Previously, they were spent oldest first. Now they are spent to ensure a non-zero coinhour input and otherwise minimize coinhours.
- `create_rawtx` will try to minimize the number of UxOuts used to create a transaction.
- `/wallet/spend` will try to maximize the number of UxOuts used to create a transaction.
- Update the default peerlist size to 65535 from 1000
- When loading a wallet, 100 addresses will be scanned ahead to find one with a balance

## [0.20.4] - 2017-11-22

### Added

- Add `/logs` api to filter skycoin logs, so that we can add a debug panel to the GUI wallet to show logs

## [0.20.3] - 2017-10-23

### Fixed

- Fix block sync stall (mostly affected Windows users, but any OS was potentially affected)

## [0.20.2] - 2017-10-12

### Fixed

- Fixed Linux .AppImage missing "Category" field
- Clean up electron build script, switch to yarn and remove gulp

## [0.20.1] - 2017-10-12

### Fixed

- Fixed app icon padding

## [0.20.0] - 2017-10-10

### Added

- New wallet frontend in angular4. This is a complete rewrite and fixes many of the old wallet issues.
- New wallet has preliminary support for OTC functionality
- Create `webrpc.Client` for JSON-2.0 RPC calls.
- Add this CHANGELOG.md file.
- Add Installation.md file, with install instructions for go.
- Timelock distribution addresses. The first 25% of the distribution is spendable. After that 25% is spent, a timestamp will be added to the code to enable further distribution.
- Add `/coinSupply` endpoint. Correctly returns total, locked and unlocked coin amounts.
- `testutil` package for common test setup methods.
- `/version` endpoint, which will return the current node version number and the HEAD commit id when build the node
- `-no-ping-log` option to disable ping/pong log output
- Check for invalid block signatures during startup and recreate the database if they are corrupted.
- Add methods for converting fixed-point decimal strings to droplets and vice versa.
- Add `make run`, `make test`, `make lint`, `make check` to `Makefile`

### Changed

- Flag peers as incoming or outgoing.
- Refactor to decouple `wallet` and `visor` package.
- Refactor `cli` package for use as a library.
- `README` improvements.
- Set default wallet's label as "Your Wallet"
- Use BIP32 mnemomic seeds by default in `address_gen`.
- Add `-x` option to `address_gen`, to generate a random base64-encoded 128-bit seed instead of a BIP32 mnemomic seed.
- Add `-v` option to `address_gen` to print all address information (pubkey, seckey, address, seed) to stdout as JSON.
- All API and CLI methods with "coin"-related arguments must be a string and can use decimal notation to specify coin amounts.
- CLI's `walletHistory` command prints amounts as fixed-point decimal strings. Previously, it printed amounts as integers representing whole skycoin amounts, and did not support droplets / fractional skycoins.
- A user is prevented from broadcasting a new transaction with unspent outputs that they have already sent as an unconfirmed transaction.

### Deprecated

- `/api/getEffectiveOutputs` is deprecated in favor of `/coinSupply`.

### Removed

- Old wallet
- `/api/create-address` endpoint (use the `address_gen` tool)

### Fixed

- Wallet folder path loading.
- #371 Fix `/wallet/spend`, will return only when pending transaction is confirmed.
- #443 Fix predicted balance in `/wallet/spend` API call.
- #444 Fix bug in `/blockchain/progress` API call.
- Removed globals in `gui` package that caused race condition with wallet API calls.
- #494 Clean invalid unconfirmed transactions during startup.
- Various race conditions around the bolt.DB blockchain DB
- Missing `strand()` call in `daemon.Visor.AnnounceTxns`.

### Security

## [0.19.1] - 2017-08-26

### Fixed

- #459 dist folder in repo out of date, wallet gui does not load

## [0.19.0] - 2017-07-11

### Added

- Add synchronize indicator when downloading blocks.
- #352 Store unspent pool in db for quick recovery when node restart
- Speed up the time the node start the browser
- Cache unspent pool in memory to speed up query action
- #411 Add button to hide seed
- #380 Move anything with heavy imports into util sub package

### Fixed

- #421 Sort wallet transaction history by time
- #398 Remove seeds from DOM
- #390 Make `go test ./src/...` work
- #383 Error during installation from skycoin source code
- #375 Node can't recovery from zero connections
- #376 Explorer api `/explorer/address` does not return spend transactions
- #373 Master node will be closed if there're no transactions need to execute
- #360 Node will crash when do ctrl+c while downloading blocks
- #350 Wallet name always 'undefined' after loading wallet from seed

[Unreleased]: https://github.com/skycoin/skycoin/compare/master...develop
[0.24.1]: https://github.com/skycoin/skycoin/compare/v0.24.0...v0.24.1
[0.24.0]: https://github.com/skycoin/skycoin/compare/v0.23.0...v0.24.0
[0.23.0]: https://github.com/skycoin/skycoin/compare/v0.22.0...v0.23.0
[0.22.0]: https://github.com/skycoin/skycoin/compare/v0.21.1...v0.22.0
[0.21.1]: https://github.com/skycoin/skycoin/compare/v0.21.0...v0.21.1
[0.21.0]: https://github.com/skycoin/skycoin/compare/v0.20.4...v0.21.0
[0.20.4]: https://github.com/skycoin/skycoin/compare/v0.20.3...v0.20.4
[0.20.3]: https://github.com/skycoin/skycoin/compare/v0.20.2...v0.20.3
[0.20.2]: https://github.com/skycoin/skycoin/compare/v0.20.1...v0.20.2
[0.20.1]: https://github.com/skycoin/skycoin/compare/v0.20.0...v0.20.1
[0.20.0]: https://github.com/skycoin/skycoin/compare/v0.19.1...v0.20.0
[0.19.1]: https://github.com/skycoin/skycoin/compare/v0.19.0...v0.19.1
[0.19.0]: https://github.com/skycoin/skycoin/commit/dd924e1f2de8fab945e05b3245dbeabf267f2910<|MERGE_RESOLUTION|>--- conflicted
+++ resolved
@@ -61,11 +61,7 @@
 - Add `uxouts` to `POST /api/v1/wallet/transaction`, to allow specific unspent outputs to be used in a transaction.
 - Add Dockerfile in docker/images/dev-cli to build a docker image suitable for development.
 - Coin creator tool, `cmd/newcoin`, to quickly bootstrap a new fiber coin
-<<<<<<< HEAD
-- Add Dockerfile in docker/images/dev-dind to build a docker in docker image based on skycoindev-cli.
-=======
 - Add Dockerfile in `docker/images/dev-dind` to build a docker in docker image based on skycoindev-cli.
->>>>>>> d134a52e
 
 ### Fixed
 
@@ -89,13 +85,8 @@
   If you are using the CLI tool or another API client to communicate with the standalone client, use `-web-interface-port=6420` to continue using port 6420.
   If the program is run from source (e.g. `go run`, `run.sh`, `make run`) there is no change, the API will still be on port 6420.
 - Change number of outgoing connections to 8 from 16
-<<<<<<< HEAD
-- Update version of SWIG to 3.0.12
-- Transaction history shows transactions between own addresses
-=======
 - Transaction history shows transactions between own addresses
 - Client will only maintain one connection to the default hardcoded peers, instead of all of them
->>>>>>> d134a52e
 
 ### Removed
 
