--- conflicted
+++ resolved
@@ -84,15 +84,6 @@
 
 [[projects]]
   branch = "master"
-<<<<<<< HEAD
-  name = "golang.org/x/crypto"
-  packages = ["ssh/terminal"]
-  revision = "adbae1b6b6fb4b02448a0fc0dbbc9ba2b95b294d"
-
-[[projects]]
-  branch = "master"
-=======
->>>>>>> 4a56ced3
   name = "golang.org/x/net"
   packages = ["context"]
   revision = "a8b9294777976932365dabb6640cf1468d95c70f"
@@ -106,10 +97,6 @@
 [solve-meta]
   analyzer-name = "dep"
   analyzer-version = 1
-<<<<<<< HEAD
-  inputs-digest = "c9d61d36670e7b6265ba5b355d38689f4037290cb3f0b7b22a77251ea1ffd9d8"
-=======
   inputs-digest = "1d8b3690230401d26d294ca7b72d86d7f5f8bb706360023a21dde1f81fff4804"
->>>>>>> 4a56ced3
   solver-name = "gps-cdcl"
   solver-version = 1